--- conflicted
+++ resolved
@@ -298,15 +298,12 @@
           - notebooks/141_image_array_viz.ipynb
           - notebooks/142_google_maps.ipynb
           - notebooks/143_precipitation_timelapse.ipynb
-<<<<<<< HEAD
           - notebooks/144_chart_features.ipynb
           - notebooks/145_chart_image.ipynb
           - notebooks/146_chart_image_collection.ipynb
           - notebooks/147_chart_array_list.ipynb
           - notebooks/148_chart_data_table.ipynb
-=======
           - notebooks/149_gemini.ipynb
->>>>>>> 1a7c5852
     #   - miscellaneous:
     #         - notebooks/cartoee_colab.ipynb
     #         - notebooks/cartoee_colorbar.ipynb
