"""Various ipywidgets that can be added to a map."""

import enum

import ee
import ipytree
import ipywidgets

from . import common
from .ee_tile_layers import EELeafletTileLayer


class Colorbar(ipywidgets.Output):
    """A matplotlib colorbar widget that can be added to the map."""

    def __init__(
        self,
        vis_params=None,
        cmap="gray",
        discrete=False,
        label=None,
        orientation="horizontal",
        transparent_bg=False,
        font_size=9,
        axis_off=False,
        max_width=None,
        **kwargs,
    ):
        """Add a matplotlib colorbar to the map.

        Args:
            vis_params (dict): Visualization parameters as a dictionary. See https://developers.google.com/earth-engine/guides/image_visualization for options.
            cmap (str, optional): Matplotlib colormap. Defaults to "gray". See https://matplotlib.org/3.3.4/tutorials/colors/colormaps.html#sphx-glr-tutorials-colors-colormaps-py for options.
            discrete (bool, optional): Whether to create a discrete colorbar. Defaults to False.
            label (str, optional): Label for the colorbar. Defaults to None.
            orientation (str, optional): Orientation of the colorbar, such as "vertical" and "horizontal". Defaults to "horizontal".
            transparent_bg (bool, optional): Whether to use transparent background. Defaults to False.
            font_size (int, optional): Font size for the colorbar. Defaults to 9.
            axis_off (bool, optional): Whether to turn off the axis. Defaults to False.
            max_width (str, optional): Maximum width of the colorbar in pixels. Defaults to None.

        Raises:
            TypeError: If the vis_params is not a dictionary.
            ValueError: If the orientation is not either horizontal or vertical.
            ValueError: If the provided min value is not scalar type.
            ValueError: If the provided max value is not scalar type.
            ValueError: If the provided opacity value is not scalar type.
            ValueError: If cmap or palette is not provided.
        """

        import matplotlib  # pylint: disable=import-outside-toplevel
        import numpy  # pylint: disable=import-outside-toplevel

        if max_width is None:
            if orientation == "horizontal":
                max_width = "270px"
            else:
                max_width = "100px"

        if isinstance(vis_params, (list, tuple)):
            vis_params = {"palette": list(vis_params)}
        elif not vis_params:
            vis_params = {}

        if not isinstance(vis_params, dict):
            raise TypeError("The vis_params must be a dictionary.")

        if isinstance(kwargs.get("colors"), (list, tuple)):
            vis_params["palette"] = list(kwargs["colors"])

        width, height = self._get_dimensions(orientation, kwargs)

        vmin = vis_params.get("min", kwargs.pop("vmin", 0))
        if type(vmin) not in (int, float):
            raise TypeError("The provided min value must be scalar type.")

        vmax = vis_params.get("max", kwargs.pop("mvax", 1))
        if type(vmax) not in (int, float):
            raise TypeError("The provided max value must be scalar type.")

        alpha = vis_params.get("opacity", kwargs.pop("alpha", 1))
        if type(alpha) not in (int, float):
            raise TypeError("The provided opacity or alpha value must be type scalar.")

        if "palette" in vis_params.keys():
            hexcodes = common.to_hex_colors(common.check_cmap(vis_params["palette"]))
            if discrete:
                cmap = matplotlib.colors.ListedColormap(hexcodes)
                linspace = numpy.linspace(vmin, vmax, cmap.N + 1)
                norm = matplotlib.colors.BoundaryNorm(linspace, cmap.N)
            else:
                cmap = matplotlib.colors.LinearSegmentedColormap.from_list(
                    "custom", hexcodes, N=256
                )
                norm = matplotlib.colors.Normalize(vmin=vmin, vmax=vmax)
        elif cmap:
            cmap = matplotlib.pyplot.get_cmap(cmap)
            norm = matplotlib.colors.Normalize(vmin=vmin, vmax=vmax)
        else:
            raise ValueError(
                'cmap keyword or "palette" key in vis_params must be provided.'
            )

        fig, ax = matplotlib.pyplot.subplots(figsize=(width, height))
        cb = matplotlib.colorbar.ColorbarBase(
            ax,
            norm=norm,
            alpha=alpha,
            cmap=cmap,
            orientation=orientation,
            **kwargs,
        )

        label = label or vis_params.get("bands") or kwargs.pop("caption", None)
        if label:
            cb.set_label(label, fontsize=font_size)

        if axis_off:
            ax.set_axis_off()
        ax.tick_params(labelsize=font_size)

        # Set the background color to transparent.
        if transparent_bg:
            fig.patch.set_alpha(0.0)

        super().__init__(layout=ipywidgets.Layout(width=max_width))
        with self:
            self.outputs = ()
            matplotlib.pyplot.show()

    def _get_dimensions(self, orientation, kwargs):
        default_dims = {"horizontal": (3.0, 0.3), "vertical": (0.3, 3.0)}
        if orientation in default_dims:
            default = default_dims[orientation]
            return (
                kwargs.get("width", default[0]),
                kwargs.get("height", default[1]),
            )
        raise ValueError(
            f"orientation must be one of [{', '.join(default_dims.keys())}]."
        )


class Inspector(ipywidgets.VBox):
    """Inspector widget for Earth Engine data."""

    def __init__(
        self,
        host_map,
        names=None,
        visible=True,
        decimals=2,
        opened=True,
        show_close_button=True,
    ):
        """Creates an Inspector widget for Earth Engine data.

        Args:
            host_map (geemap.Map): The map to add the inspector widget to.
            names (list, optional): The list of layer names to be inspected. Defaults to None.
            visible (bool, optional): Whether to inspect visible layers only. Defaults to True.
            decimals (int, optional): The number of decimal places to round the values. Defaults to 2.
            opened (bool, optional): Whether the inspector is opened. Defaults to True.
            show_close_button (bool, optional): Whether to show the close button. Defaults to True.
        """

        self._host_map = host_map
        if not host_map:
            raise ValueError("Must pass a valid map when creating an inspector.")

        self._names = names
        self._visible = visible
        self._decimals = decimals
        self._opened = opened

        self.on_close = None

        self._expand_point_tree = False
        self._expand_pixels_tree = True
        self._expand_objects_tree = False

        host_map.default_style = {"cursor": "crosshair"}

        left_padded_square = ipywidgets.Layout(
            width="28px", height="28px", padding="0px 0px 0px 4px"
        )

        self.toolbar_button = ipywidgets.ToggleButton(
            value=opened, tooltip="Inspector", icon="info", layout=left_padded_square
        )
        self.toolbar_button.observe(self._on_toolbar_btn_click, "value")

        close_button = ipywidgets.ToggleButton(
            value=False,
            tooltip="Close the tool",
            icon="times",
            button_style="primary",
            layout=left_padded_square,
        )
        close_button.observe(self._on_close_btn_click, "value")

        point_checkbox = self._create_checkbox("Point", self._expand_point_tree)
        pixels_checkbox = self._create_checkbox("Pixels", self._expand_pixels_tree)
        objects_checkbox = self._create_checkbox("Objects", self._expand_objects_tree)
        point_checkbox.observe(self._on_point_checkbox_changed, "value")
        pixels_checkbox.observe(self._on_pixels_checkbox_changed, "value")
        objects_checkbox.observe(self._on_objects_checkbox_changed, "value")
        self.inspector_checks = ipywidgets.HBox(
            children=[
                ipywidgets.Label(
                    "Expand", layout=ipywidgets.Layout(padding="0px 8px 0px 4px")
                ),
                point_checkbox,
                pixels_checkbox,
                objects_checkbox,
            ]
        )

        if show_close_button:
            self.toolbar_header = ipywidgets.HBox(
                children=[close_button, self.toolbar_button]
            )
        else:
            self.toolbar_header = ipywidgets.HBox(children=[self.toolbar_button])
        self.tree_output = ipywidgets.VBox(
            children=[],
            layout=ipywidgets.Layout(
                max_width="600px", max_height="300px", overflow="auto", display="block"
            ),
        )
        self._clear_inspector_output()

        host_map.on_interaction(self._on_map_interaction)
        self.toolbar_button.value = opened

        super().__init__(
            children=[self.toolbar_header, self.inspector_checks, self.tree_output]
        )

    def _create_checkbox(self, title, checked):
        layout = ipywidgets.Layout(width="auto", padding="0px 6px 0px 0px")
        return ipywidgets.Checkbox(
            description=title, indent=False, value=checked, layout=layout
        )

    def _on_map_interaction(self, **kwargs):
        latlon = kwargs.get("coordinates")
        if kwargs.get("type") == "click":
            self._on_map_click(latlon)

    def _on_map_click(self, latlon):
        if self.toolbar_button.value:
            self._host_map.default_style = {"cursor": "wait"}
            self._clear_inspector_output()

            nodes = [self._point_info(latlon)]
            pixels_node = self._pixels_info(latlon)
            if pixels_node.nodes:
                nodes.append(pixels_node)
            objects_node = self._objects_info(latlon)
            if objects_node.nodes:
                nodes.append(objects_node)

            self.tree_output.children = [ipytree.Tree(nodes=nodes)]
            self._host_map.default_style = {"cursor": "crosshair"}

    def _clear_inspector_output(self):
        self.tree_output.children = []
        self.children = []
        self.children = [self.toolbar_header, self.inspector_checks, self.tree_output]

    def _on_point_checkbox_changed(self, change):
        self._expand_point_tree = change["new"]

    def _on_pixels_checkbox_changed(self, change):
        self._expand_pixels_tree = change["new"]

    def _on_objects_checkbox_changed(self, change):
        self._expand_objects_tree = change["new"]

    def _on_toolbar_btn_click(self, change):
        if change["new"]:
            self._host_map.default_style = {"cursor": "crosshair"}
            self.children = [
                self.toolbar_header,
                self.inspector_checks,
                self.tree_output,
            ]
            self._clear_inspector_output()
        else:
            self.children = [self.toolbar_button]
            self._host_map.default_style = {"cursor": "default"}

    def _on_close_btn_click(self, change):
        if change["new"]:
            if self._host_map:
                self._host_map.default_style = {"cursor": "default"}
                self._host_map.on_interaction(self._on_map_interaction, remove=True)
            if self.on_close is not None:
                self.on_close()

    def _get_visible_map_layers(self):
        layers = {}
        if self._names is not None:
            names = [names] if isinstance(names, str) else self._names
            for name in names:
                if name in self._host_map.ee_layer_names:
                    layers[name] = self._host_map.ee_layer_dict[name]
        else:
            layers = self._host_map.ee_layer_dict
        return {k: v for k, v in layers.items() if v["ee_layer"].visible}

    def _root_node(self, title, nodes, **kwargs):
        return ipytree.Node(
            title,
            icon="archive",
            nodes=nodes,
            open_icon="plus-square",
            open_icon_style="success",
            close_icon="minus-square",
            close_icon_style="info",
            **kwargs,
        )

    def _point_info(self, latlon):
        scale = self._host_map.get_scale()
        label = f"Point ({latlon[1]:.{self._decimals}f}, {latlon[0]:.{self._decimals}f}) at {int(scale)}m/px"
        nodes = [
            ipytree.Node(f"Longitude: {latlon[1]}"),
            ipytree.Node(f"Latitude: {latlon[0]}"),
            ipytree.Node(f"Zoom Level: {self._host_map.zoom}"),
            ipytree.Node(f"Scale (approx. m/px): {scale}"),
        ]
        return self._root_node(label, nodes, opened=self._expand_point_tree)

    def _query_point(self, latlon, ee_object):
        point = ee.Geometry.Point(latlon[::-1])
        scale = self._host_map.get_scale()
        if isinstance(ee_object, ee.ImageCollection):
            ee_object = ee_object.mosaic()
        if isinstance(ee_object, ee.Image):
            return ee_object.reduceRegion(ee.Reducer.first(), point, scale).getInfo()
        return None

    def _pixels_info(self, latlon):
        if not self._visible:
            return self._root_node("Pixels", [])

        layers = self._get_visible_map_layers()
        nodes = []
        for layer_name, layer in layers.items():
            ee_object = layer["ee_object"]
            pixel = self._query_point(latlon, ee_object)
            if not pixel:
                continue
            pluralized_band = "band" if len(pixel) == 1 else "bands"
            ee_obj_type = ee_object.__class__.__name__
            label = f"{layer_name}: {ee_obj_type} ({len(pixel)} {pluralized_band})"
            layer_node = ipytree.Node(label, opened=self._expand_pixels_tree)
            for key, value in sorted(pixel.items()):
                if isinstance(value, float):
                    value = round(value, self._decimals)
                layer_node.add_node(ipytree.Node(f"{key}: {value}", icon="file"))
            nodes.append(layer_node)

        return self._root_node("Pixels", nodes)

    def _get_bbox(self, latlon):
        lat, lon = latlon
        delta = 0.005
        return ee.Geometry.BBox(lon - delta, lat - delta, lon + delta, lat + delta)

    def _objects_info(self, latlon):
        if not self._visible:
            return self._root_node("Objects", [])

        layers = self._get_visible_map_layers()
        point = ee.Geometry.Point(latlon[::-1])
        nodes = []
        for layer_name, layer in layers.items():
            ee_object = layer["ee_object"]
            if isinstance(ee_object, ee.FeatureCollection):
                geom = ee.Feature(ee_object.first()).geometry()
                bbox = self._get_bbox(latlon)
                is_point = ee.Algorithms.If(
                    geom.type().compareTo(ee.String("Point")), point, bbox
                )
                ee_object = ee_object.filterBounds(is_point).first()
                tree_node = common.get_info(
                    ee_object, layer_name, self._expand_objects_tree, True
                )
                if tree_node:
                    nodes.append(tree_node)

        return self._root_node("Objects", nodes)


class DrawActions(enum.Enum):
    """Action types for the draw control.

    Args:
        enum (str): Action type.
    """

    CREATED = "created"
    EDITED = "edited"
    DELETED = "deleted"
    REMOVED_LAST = "removed-last"


class AbstractDrawControl(object):
    """Abstract class for the draw control."""

    host_map = None
    layer = None
    geometries = []
    properties = []
    last_geometry = None
    last_draw_action = None
    _geometry_create_dispatcher = ipywidgets.CallbackDispatcher()
    _geometry_edit_dispatcher = ipywidgets.CallbackDispatcher()
    _geometry_delete_dispatcher = ipywidgets.CallbackDispatcher()

    def __init__(self, host_map):
        """Initialize the draw control.

        Args:
            host_map (geemap.Map): The geemap.Map instance to be linked with the draw control.
        """

        self.host_map = host_map
        self.layer = None
        self.geometries = []
        self.properties = []
        self.last_geometry = None
        self.last_draw_action = None
        self._geometry_create_dispatcher = ipywidgets.CallbackDispatcher()
        self._geometry_edit_dispatcher = ipywidgets.CallbackDispatcher()
        self._geometry_delete_dispatcher = ipywidgets.CallbackDispatcher()
        self._bind_to_draw_control()

    @property
    def features(self):
        if self.count:
            features = []
            for i, geometry in enumerate(self.geometries):
                if i < len(self.properties):
                    property = self.properties[i]
                else:
                    property = None
                features.append(ee.Feature(geometry, property))
            return features
        else:
            return []

    @property
    def collection(self):
        return ee.FeatureCollection(self.features if self.count else [])

    @property
    def last_feature(self):
        property = self.get_geometry_properties(self.last_geometry)
        return ee.Feature(self.last_geometry, property) if self.last_geometry else None

    @property
    def count(self):
        return len(self.geometries)

    def reset(self, clear_draw_control=True):
        """Resets the draw controls."""
        if self.layer is not None:
            self.host_map.remove_layer(self.layer)
        self.geometries = []
        self.properties = []
        self.last_geometry = None
        self.layer = None
        if clear_draw_control:
            self._clear_draw_control()

    def remove_geometry(self, geometry):
        """Removes a geometry from the draw control."""
        if not geometry:
            return
        try:
            index = self.geometries.index(geometry)
        except ValueError:
            return
        if index >= 0:
            del self.geometries[index]
            del self.properties[index]
            self._remove_geometry_at_index_on_draw_control(index)
            if index == self.count and geometry == self.last_geometry:
                # Treat this like an "undo" of the last drawn geometry.
                if len(self.geometries):
                    self.last_geometry = self.geometries[-1]
                else:
                    self.last_geometry = geometry
                self.last_draw_action = DrawActions.REMOVED_LAST
            if self.layer is not None:
                self._redraw_layer()

    def get_geometry_properties(self, geometry):
        """Gets the properties of a geometry."""
        if not geometry:
            return None
        try:
            index = self.geometries.index(geometry)
        except ValueError:
            return None
        if index >= 0:
            return self.properties[index]
        else:
            return None

    def set_geometry_properties(self, geometry, property):
        """Sets the properties of a geometry."""
        if not geometry:
            return
        try:
            index = self.geometries.index(geometry)
        except ValueError:
            return
        if index >= 0:
            self.properties[index] = property

    def on_geometry_create(self, callback, remove=False):
        self._geometry_create_dispatcher.register_callback(callback, remove=remove)

    def on_geometry_edit(self, callback, remove=False):
        self._geometry_edit_dispatcher.register_callback(callback, remove=remove)

    def on_geometry_delete(self, callback, remove=False):
        self._geometry_delete_dispatcher.register_callback(callback, remove=remove)

    def _bind_to_draw_control(self):
        """Set up draw control event handling like create, edit, and delete."""
        raise NotImplementedError()

    def _remove_geometry_at_index_on_draw_control(self):
        """Remove the geometry at the given index on the draw control."""
        raise NotImplementedError()

    def _clear_draw_control(self):
        """Clears the geometries from the draw control."""
        raise NotImplementedError()

    def _get_synced_geojson_from_draw_control(self):
        """Returns an up-to-date list of GeoJSON from the draw control."""
        raise NotImplementedError()

    def _sync_geometries(self):
        """Sync the local geometries with those from the draw control."""
        if not self.count:
            return
        # The current geometries from the draw_control.
        test_geojsons = self._get_synced_geojson_from_draw_control()
        i = 0
        while i < self.count and i < len(test_geojsons):
            local_geometry = None
            test_geometry = None
            while i < self.count and i < len(test_geojsons):
                local_geometry = self.geometries[i]
                test_geometry = common.geojson_to_ee(test_geojsons[i], False)
                if test_geometry == local_geometry:
                    i += 1
                else:
                    break
            if i < self.count and test_geometry is not None:
                self.geometries[i] = test_geometry
        if self.layer is not None:
            self._redraw_layer()

    def _redraw_layer(self):
        layer = EELeafletTileLayer(
            self.collection, {"color": "blue"}, "Drawn Features", False, 0.5
        )
        if self.host_map:
            layer_index = self.host_map.find_layer_index("Drawn Features")
            if layer_index == -1:
                self.host_map.add_layer(layer)
            else:
                self.host_map.substitute(self.host_map.layers[layer_index], layer)
        self.layer = layer

    def _handle_geometry_created(self, geo_json):
        geometry = common.geojson_to_ee(geo_json, False)
        self.last_geometry = geometry
        self.last_draw_action = DrawActions.CREATED
        self.geometries.append(geometry)
        self.properties.append(None)
        self._redraw_layer()
        self._geometry_create_dispatcher(self, geometry=geometry)

    def _handle_geometry_edited(self, geo_json):
        geometry = common.geojson_to_ee(geo_json, False)
        self.last_geometry = geometry
        self.last_draw_action = DrawActions.EDITED
        self._sync_geometries()
        self._redraw_layer()
        self._geometry_edit_dispatcher(self, geometry=geometry)

    def _handle_geometry_deleted(self, geo_json):
        geometry = common.geojson_to_ee(geo_json, False)
        self.last_geometry = geometry
        self.last_draw_action = DrawActions.DELETED
<<<<<<< HEAD
        try:
            index = self.geometries.index(geometry)
        except ValueError:
            return
        if index >= 0:
            del self.geometries[index]
            del self.properties[index]
            self._redraw_layer()
            self._geometry_delete_dispatcher(self, geometry=geometry)
=======
        i = self.geometries.index(geometry)
        del self.geometries[i]
        del self.properties[i]
        self._redraw_layer()
        self._geometry_delete_dispatcher(self, geometry=geometry)


class LayerManager(ipywidgets.VBox):
    def __init__(self, host_map):
        """Initializes a layer manager widget.
        Args:
            host_map (geemap.Map): The geemap.Map object.
        """
        self._host_map = host_map
        if not host_map:
            raise ValueError("Must pass a valid map when creating a layer manager.")

        self._collapse_button = ipywidgets.ToggleButton(
            value=False,
            tooltip="Layer Manager",
            icon="server",
            layout=ipywidgets.Layout(
                width="28px", height="28px", padding="0px 0px 0px 4px"
            ),
        )
        self._close_button = ipywidgets.Button(
            tooltip="Close the tool",
            icon="times",
            button_style="primary",
            layout=ipywidgets.Layout(width="28px", height="28px", padding="0px"),
        )

        self._toolbar_header = ipywidgets.HBox(
            children=[self._close_button, self._collapse_button]
        )
        self._toolbar_footer = ipywidgets.VBox(children=[])

        self._collapse_button.observe(self._on_collapse_click, "value")
        self._close_button.on_click(self._on_close_click)

        self.on_close = None
        self.on_open_vis = None

        self.collapsed = False
        self.header_hidden = False
        self.close_button_hidden = False

        super().__init__([self._toolbar_header, self._toolbar_footer])

    @property
    def collapsed(self):
        return not self._collapse_button.value

    @collapsed.setter
    def collapsed(self, value):
        self._collapse_button.value = not value

    @property
    def header_hidden(self):
        return self._toolbar_header.layout.display == "none"

    @header_hidden.setter
    def header_hidden(self, value):
        self._toolbar_header.layout.display = "none" if value else "block"

    @property
    def close_button_hidden(self):
        return self._close_button.style.display == "none"

    @close_button_hidden.setter
    def close_button_hidden(self, value):
        self._close_button.style.display = "none" if value else "inline-block"

    def refresh_layers(self):
        """Recreates all the layer widgets."""
        toggle_all_layout = ipywidgets.Layout(
            height="18px", width="30ex", padding="0px 8px 25px 8px"
        )
        toggle_all_checkbox = ipywidgets.Checkbox(
            value=False,
            description="All layers on/off",
            indent=False,
            layout=toggle_all_layout,
        )
        toggle_all_checkbox.observe(self._on_all_layers_visibility_toggled, "value")

        layer_rows = [toggle_all_checkbox]
        for layer in self._host_map.layers[1:]:
            layer_rows.append(self._render_layer_row(layer))
        self._toolbar_footer.children = layer_rows

    def _on_close_click(self, _):
        if self.on_close:
            self.on_close()

    def _on_collapse_click(self, change):
        if change["new"]:
            self.refresh_layers()
            self.children = [self._toolbar_header, self._toolbar_footer]
        else:
            self.children = [self._collapse_button]

    def _render_layer_row(self, layer):
        visibility_checkbox = ipywidgets.Checkbox(
            value=self._compute_layer_visibility(layer),
            description=layer.name,
            indent=False,
            layout=ipywidgets.Layout(height="18px", width="140px"),
        )
        visibility_checkbox.observe(
            lambda change: self._on_layer_visibility_changed(change, layer), "value"
        )

        opacity_slider = ipywidgets.FloatSlider(
            value=self._compute_layer_opacity(layer),
            min=0,
            max=1,
            step=0.01,
            readout=False,
            layout=ipywidgets.Layout(width="80px"),
        )
        opacity_slider.observe(
            lambda change: self._on_layer_opacity_changed(change, layer), "value"
        )

        settings_button = ipywidgets.Button(
            icon="gear",
            layout=ipywidgets.Layout(width="25px", height="25px", padding="0px"),
        )
        settings_button.on_click(self._on_layer_settings_click)

        return ipywidgets.HBox(
            [visibility_checkbox, settings_button, opacity_slider],
            layout=ipywidgets.Layout(padding="0px 8px 0px 8px"),
        )

    def _compute_layer_opacity(self, layer):
        if layer in self._host_map.geojson_layers:
            opacity = layer.style.get("opacity", 1.0)
            fill_opacity = layer.style.get("fillOpacity", 1.0)
            return max(opacity, fill_opacity)
        return layer.opacity if hasattr(layer, "opacity") else 1.0

    def _compute_layer_visibility(self, layer):
        return layer.visible if hasattr(layer, "visible") else True

    def _on_layer_settings_click(self, button):
        if self.on_open_vis:
            self.on_open_vis(button.tooltip)

    def _on_all_layers_visibility_toggled(self, change):
        for layer in self._host_map.layers:
            if hasattr(layer, "visible"):
                layer.visible = change["new"]

    def _on_layer_opacity_changed(self, change, layer):
        if layer in self._host_map.geojson_layers:
            # For non-TileLayer, use layer.style.opacity and layer.style.fillOpacity.
            layer.style.update({"opacity": change["new"], "fillOpacity": change["new"]})
        elif hasattr(layer, "opacity"):
            layer.opacity = change["new"]

    def _on_layer_visibility_changed(self, change, layer):
        if hasattr(layer, "visible"):
            layer.visible = change["new"]

        layer_name = change["owner"].description
        if layer_name not in self._host_map.ee_layer_names:
            return

        layer_dict = self._host_map.ee_layer_dict[layer_name]
        for attachment_name in ["legend", "colorbar"]:
            attachment = layer_dict.get(attachment_name, None)
            attachment_on_map = attachment in self._host_map.controls
            if change["new"] and not attachment_on_map:
                self._host_map.add(attachment)
            elif not change["new"] and attachment_on_map:
                self._host_map.remove_control(attachment)
>>>>>>> a48e8e4f
<|MERGE_RESOLUTION|>--- conflicted
+++ resolved
@@ -603,7 +603,6 @@
         geometry = common.geojson_to_ee(geo_json, False)
         self.last_geometry = geometry
         self.last_draw_action = DrawActions.DELETED
-<<<<<<< HEAD
         try:
             index = self.geometries.index(geometry)
         except ValueError:
@@ -613,12 +612,6 @@
             del self.properties[index]
             self._redraw_layer()
             self._geometry_delete_dispatcher(self, geometry=geometry)
-=======
-        i = self.geometries.index(geometry)
-        del self.geometries[i]
-        del self.properties[i]
-        self._redraw_layer()
-        self._geometry_delete_dispatcher(self, geometry=geometry)
 
 
 class LayerManager(ipywidgets.VBox):
@@ -791,5 +784,4 @@
             if change["new"] and not attachment_on_map:
                 self._host_map.add(attachment)
             elif not change["new"] and attachment_on_map:
-                self._host_map.remove_control(attachment)
->>>>>>> a48e8e4f
+                self._host_map.remove_control(attachment)