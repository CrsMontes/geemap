"""Main module for interactive mapping using Google Earth Engine Python API and ipyleaflet.
Keep in mind that Earth Engine functions use both camel case and snake case, such as setOptions(), setCenter(), centerObject(), addLayer().
ipyleaflet functions use snake case, such as add_tile_layer(), add_wms_layer(), add_minimap().
"""

import math
import os
from re import S
import time
import ee
import ipyevents
import ipyleaflet
import ipywidgets as widgets
from bqplot import pyplot as plt
from ipyfilechooser import FileChooser
from IPython.display import display
from .basemaps import basemaps, basemap_tiles
from .common import *
from .conversion import *
from .legends import builtin_legends


class Map(ipyleaflet.Map):
    """The Map class inherits from ipyleaflet.Map. The arguments you can pass to the Map can be found at https://ipyleaflet.readthedocs.io/en/latest/api_reference/map.html. By default, the Map will add Google Maps as the basemap. Set add_google_map = False to use OpenStreetMap as the basemap.

    Returns:
        object: ipyleaflet map object.
    """

    def __init__(self, **kwargs):

        # Authenticates Earth Engine and initializes an Earth Engine session
        if "ee_initialize" not in kwargs.keys():
            kwargs["ee_initialize"] = True

        if kwargs["ee_initialize"]:
            ee_initialize()

        # Default map center location (lat, lon) and zoom level
        latlon = [40, -100]
        zoom = 4

        # Interchangeable parameters between ipyleaflet and folium
        if "height" not in kwargs.keys():
            kwargs["height"] = "600px"
        if "location" in kwargs.keys():
            kwargs["center"] = kwargs["location"]
            kwargs.pop("location")
        if "center" not in kwargs.keys():
            kwargs["center"] = latlon

        if "zoom_start" in kwargs.keys():
            kwargs["zoom"] = kwargs["zoom_start"]
            kwargs.pop("zoom_start")
        if "zoom" not in kwargs.keys():
            kwargs["zoom"] = zoom

        if "add_google_map" not in kwargs.keys() and "basemap" not in kwargs.keys():
            kwargs["add_google_map"] = True
        if "scroll_wheel_zoom" not in kwargs.keys():
            kwargs["scroll_wheel_zoom"] = True

        if "lite_mode" not in kwargs.keys():
            kwargs["lite_mode"] = False

        if kwargs["lite_mode"]:
            kwargs["data_ctrl"] = False
            kwargs["zoom_ctrl"] = True
            kwargs["fullscreen_ctrl"] = False
            kwargs["draw_ctrl"] = False
            kwargs["search_ctrl"] = False
            kwargs["measure_ctrl"] = False
            kwargs["scale_ctrl"] = False
            kwargs["layer_ctrl"] = False
            kwargs["toolbar_ctrl"] = False
            kwargs["attribution_ctrl"] = False

        if "data_ctrl" not in kwargs.keys():
            kwargs["data_ctrl"] = True
        if "zoom_ctrl" not in kwargs.keys():
            kwargs["zoom_ctrl"] = True
        if "fullscreen_ctrl" not in kwargs.keys():
            kwargs["fullscreen_ctrl"] = True
        if "draw_ctrl" not in kwargs.keys():
            kwargs["draw_ctrl"] = True
        if "search_ctrl" not in kwargs.keys():
            kwargs["search_ctrl"] = False
        if "measure_ctrl" not in kwargs.keys():
            kwargs["measure_ctrl"] = True
        if "scale_ctrl" not in kwargs.keys():
            kwargs["scale_ctrl"] = True
        if "layer_ctrl" not in kwargs.keys():
            kwargs["layer_ctrl"] = False
        if "toolbar_ctrl" not in kwargs.keys():
            kwargs["toolbar_ctrl"] = True
        if "attribution_ctrl" not in kwargs.keys():
            kwargs["attribution_ctrl"] = False
        if "use_voila" not in kwargs.keys():
            kwargs["use_voila"] = False

        if (
            "basemap" in kwargs.keys()
            and isinstance(kwargs["basemap"], str)
            and kwargs["basemap"] in basemaps.keys()
        ):
            kwargs["basemap"] = basemap_tiles[kwargs["basemap"]]

        if os.environ.get("USE_VOILA") is not None:
            kwargs["use_voila"] = True

        # Inherits the ipyleaflet Map class
        super().__init__(**kwargs)
        self.baseclass = "ipyleaflet"
        self.layout.height = kwargs["height"]

        self.clear_controls()

        # The number of shapes drawn by the user using the DrawControl
        self.draw_count = 0
        # The list of Earth Engine Geometry objects converted from geojson
        self.draw_features = []
        # The Earth Engine Geometry object converted from the last drawn feature
        self.draw_last_feature = None
        self.draw_layer = None
        self.draw_last_json = None
        self.draw_last_bounds = None
        self.user_roi = None
        self.user_rois = None
        self.last_ee_data = None
        self.last_ee_layer = None

        self.roi_start = False
        self.roi_end = False
        if kwargs["ee_initialize"]:
            self.roi_reducer = ee.Reducer.mean()
        self.roi_reducer_scale = None

        # List for storing pixel values and locations based on user-drawn geometries.
        self.chart_points = []
        self.chart_values = []
        self.chart_labels = None

        self.plot_widget = None  # The plot widget for plotting Earth Engine data
        self.plot_control = None  # The plot control for interacting plotting
        self.random_marker = None

        self.legend_widget = None
        self.legend_control = None
        self.colorbar = None

        self.ee_layers = []
        self.ee_layer_names = []
        self.ee_raster_layers = []
        self.ee_raster_layer_names = []
        self.ee_vector_layers = []
        self.ee_vector_layer_names = []
        self.ee_layer_dict = {}

        self.search_locations = None
        self.search_loc_marker = None
        self.search_loc_geom = None
        self.search_datasets = None
        self.screenshot = None
        self.toolbar = None
        self.toolbar_button = None
        self.vis_control = None
        self.vis_widget = None
        self.colorbar_ctrl = None
        self.colorbar_widget = None
        self.tool_output = None
        self.tool_output_ctrl = None
        self.layer_control = None
        self.convert_ctrl = None

        # Adds search button and search box
        search_button = widgets.ToggleButton(
            value=False,
            tooltip="Search location/data",
            icon="globe",
            layout=widgets.Layout(
                width="28px", height="28px", padding="0px 0px 0px 4px"
            ),
        )

        search_type = widgets.ToggleButtons(
            options=["name/address", "lat-lon", "data"],
            tooltips=[
                "Search by place name or address",
                "Search by lat-lon coordinates",
                "Search Earth Engine data catalog",
            ],
        )
        search_type.style.button_width = "110px"

        search_box = widgets.Text(
            placeholder="Search by place name or address",
            tooltip="Search location",
            layout=widgets.Layout(width="340px"),
        )

        search_output = widgets.Output(
            layout={
                "max_width": "340px",
                "max_height": "250px",
                "overflow": "scroll",
            }
        )

        search_results = widgets.RadioButtons()

        assets_dropdown = widgets.Dropdown(
            options=[],
            layout=widgets.Layout(min_width="279px", max_width="279px"),
        )

        import_btn = widgets.Button(
            description="import",
            button_style="primary",
            tooltip="Click to import the selected asset",
            layout=widgets.Layout(min_width="57px", max_width="57px"),
        )

        def import_btn_clicked(b):
            if assets_dropdown.value != "":
                datasets = self.search_datasets
                dataset = datasets[assets_dropdown.index]
                dataset_uid = "dataset_" + random_string(string_length=3)
                line1 = "{} = {}\n".format(dataset_uid, dataset["ee_id_snippet"])
                line2 = "Map.addLayer(" + dataset_uid + ', {}, "' + dataset["id"] + '")'
                contents = "".join([line1, line2])
                create_code_cell(contents)

        import_btn.on_click(import_btn_clicked)

        html_widget = widgets.HTML()

        def dropdown_change(change):
            dropdown_index = assets_dropdown.index
            if dropdown_index is not None and dropdown_index >= 0:
                with search_output:
                    search_output.clear_output(wait=True)
                    print("Loading ...")
                    datasets = self.search_datasets
                    dataset = datasets[dropdown_index]
                    dataset_html = ee_data_html(dataset)
                    html_widget.value = dataset_html
                    search_output.clear_output(wait=True)
                    display(html_widget)

        assets_dropdown.observe(dropdown_change, names="value")

        assets_combo = widgets.HBox()
        assets_combo.children = [import_btn, assets_dropdown]

        def search_result_change(change):
            result_index = search_results.index
            locations = self.search_locations
            location = locations[result_index]
            latlon = (location.lat, location.lng)
            self.search_loc_geom = ee.Geometry.Point(location.lng, location.lat)
            marker = self.search_loc_marker
            marker.location = latlon
            self.center = latlon

        search_results.observe(search_result_change, names="value")

        def search_btn_click(change):
            if change["new"]:
                search_widget.children = [search_button, search_result_widget]
                search_type.value = "name/address"
            else:
                search_widget.children = [search_button]
                search_result_widget.children = [search_type, search_box]

        search_button.observe(search_btn_click, "value")

        def search_type_changed(change):
            search_box.value = ""
            search_output.clear_output()
            if change["new"] == "name/address":
                search_box.placeholder = "Search by place name or address, e.g., Paris"
                assets_dropdown.options = []
                search_result_widget.children = [
                    search_type,
                    search_box,
                    search_output,
                ]
            elif change["new"] == "lat-lon":
                search_box.placeholder = "Search by lat-lon, e.g., 40, -100"
                assets_dropdown.options = []
                search_result_widget.children = [
                    search_type,
                    search_box,
                    search_output,
                ]
            elif change["new"] == "data":
                search_box.placeholder = (
                    "Search GEE data catalog by keywords, e.g., elevation"
                )
                search_result_widget.children = [
                    search_type,
                    search_box,
                    assets_combo,
                    search_output,
                ]

        search_type.observe(search_type_changed, names="value")

        def search_box_callback(text):

            if text.value != "":
                if search_type.value == "name/address":
                    g = geocode(text.value)
                elif search_type.value == "lat-lon":
                    g = geocode(text.value, reverse=True)
                    if g is None and latlon_from_text(text.value):
                        search_output.clear_output()
                        latlon = latlon_from_text(text.value)
                        self.search_loc_geom = ee.Geometry.Point(latlon[1], latlon[0])
                        if self.search_loc_marker is None:
                            marker = ipyleaflet.Marker(
                                location=latlon,
                                draggable=False,
                                name="Search location",
                            )
                            self.search_loc_marker = marker
                            self.add_layer(marker)
                            self.center = latlon
                        else:
                            marker = self.search_loc_marker
                            marker.location = latlon
                            self.center = latlon
                        with search_output:
                            print(f"No address found for {latlon}")
                        return
                elif search_type.value == "data":
                    search_output.clear_output()
                    with search_output:
                        print("Searching ...")
                    self.default_style = {"cursor": "wait"}
                    ee_assets = search_ee_data(text.value)
                    self.search_datasets = ee_assets
                    asset_titles = [x["title"] for x in ee_assets]
                    assets_dropdown.options = asset_titles
                    search_output.clear_output()
                    if len(ee_assets) > 0:
                        html_widget.value = ee_data_html(ee_assets[0])
                    with search_output:
                        display(html_widget)
                    self.default_style = {"cursor": "default"}

                    return

                self.search_locations = g
                if g is not None and len(g) > 0:
                    top_loc = g[0]
                    latlon = (top_loc.lat, top_loc.lng)
                    self.search_loc_geom = ee.Geometry.Point(top_loc.lng, top_loc.lat)
                    if self.search_loc_marker is None:
                        marker = ipyleaflet.Marker(
                            location=latlon,
                            draggable=False,
                            name="Search location",
                        )
                        self.search_loc_marker = marker
                        self.add_layer(marker)
                        self.center = latlon
                    else:
                        marker = self.search_loc_marker
                        marker.location = latlon
                        self.center = latlon
                    search_results.options = [x.address for x in g]
                    search_result_widget.children = [
                        search_type,
                        search_box,
                        search_output,
                    ]
                    with search_output:
                        search_output.clear_output(wait=True)
                        display(search_results)
                else:
                    with search_output:
                        search_output.clear_output()
                        print("No results could be found.")

        search_box.on_submit(search_box_callback)

        search_result_widget = widgets.VBox([search_type, search_box])
        search_widget = widgets.HBox([search_button])

        search_event = ipyevents.Event(
            source=search_widget, watched_events=["mouseenter", "mouseleave"]
        )

        def handle_search_event(event):

            if event["type"] == "mouseenter":
                search_widget.children = [search_button, search_result_widget]
                # search_type.value = "name/address"
            elif event["type"] == "mouseleave":
                if not search_button.value:
                    search_widget.children = [search_button]
                    search_result_widget.children = [search_type, search_box]

        search_event.on_dom_event(handle_search_event)

        data_control = ipyleaflet.WidgetControl(widget=search_widget, position="topleft")

        if kwargs.get("data_ctrl"):
            self.add_control(control=data_control)

        search_marker = ipyleaflet.Marker(
            icon=ipyleaflet.AwesomeIcon(
                name="check", marker_color="green", icon_color="darkgreen"
            )
        )
        search = ipyleaflet.SearchControl(
            position="topleft",
            url="https://nominatim.openstreetmap.org/search?format=json&q={s}",
            zoom=5,
            property_name="display_name",
            marker=search_marker,
        )
        if kwargs.get("search_ctrl"):
            self.add_control(search)

        if kwargs.get("zoom_ctrl"):
            self.add_control(ipyleaflet.ZoomControl(position="topleft"))

        if kwargs.get("layer_ctrl"):
            layer_control = ipyleaflet.LayersControl(position="topright")
            self.layer_control = layer_control
            self.add_control(layer_control)

        if kwargs.get("scale_ctrl"):
            scale = ipyleaflet.ScaleControl(position="bottomleft")
            self.scale_control = scale
            self.add_control(scale)

        if kwargs.get("fullscreen_ctrl"):
            fullscreen = ipyleaflet.FullScreenControl()
            self.fullscreen_control = fullscreen
            self.add_control(fullscreen)

        if kwargs.get("measure_ctrl"):
            measure = ipyleaflet.MeasureControl(
                position="bottomleft",
                active_color="orange",
                primary_length_unit="kilometers",
            )
            self.measure_control = measure
            self.add_control(measure)

        if kwargs.get("add_google_map"):
            self.add_layer(basemap_tiles["ROADMAP"])

        if kwargs.get("attribution_ctrl"):
            self.add_control(ipyleaflet.AttributionControl(position="bottomright"))

        draw_control = ipyleaflet.DrawControl(
            marker={"shapeOptions": {"color": "#3388ff"}},
            rectangle={"shapeOptions": {"color": "#3388ff"}},
            circle={"shapeOptions": {"color": "#3388ff"}},
            circlemarker={},
            edit=True,
            remove=True,
        )

        draw_control_lite = ipyleaflet.DrawControl(
            marker={},
            rectangle={"shapeOptions": {"color": "#3388ff"}},
            circle={"shapeOptions": {"color": "#3388ff"}},
            circlemarker={},
            polyline={},
            polygon={},
            edit=False,
            remove=False,
        )

        # Handles draw events
        def handle_draw(target, action, geo_json):
            try:
                self.roi_start = True
                geom = geojson_to_ee(geo_json, False)
                self.user_roi = geom
                feature = ee.Feature(geom)
                self.draw_last_json = geo_json
                self.draw_last_feature = feature
                if action == "deleted" and len(self.draw_features) > 0:
                    self.draw_features.remove(feature)
                    self.draw_count -= 1
                else:
                    self.draw_features.append(feature)
                    self.draw_count += 1
                collection = ee.FeatureCollection(self.draw_features)
                self.user_rois = collection
                ee_draw_layer = ee_tile_layer(
                    collection, {"color": "blue"}, "Drawn Features", False, 0.5
                )
                draw_layer_index = self.find_layer_index("Drawn Features")

                if draw_layer_index == -1:
                    self.add_layer(ee_draw_layer)
                    self.draw_layer = ee_draw_layer
                else:
                    self.substitute_layer(self.draw_layer, ee_draw_layer)
                    self.draw_layer = ee_draw_layer
                self.roi_end = True
                self.roi_start = False
            except Exception as e:
                self.draw_count = 0
                self.draw_features = []
                self.draw_last_feature = None
                self.draw_layer = None
                self.user_roi = None
                self.roi_start = False
                self.roi_end = False
                print("There was an error creating Earth Engine Feature.")
                raise Exception(e)

        draw_control.on_draw(handle_draw)
        if kwargs.get("draw_ctrl"):
            self.add_control(draw_control)
        self.draw_control = draw_control
        self.draw_control_lite = draw_control_lite

        # Dropdown widget for plotting
        self.plot_dropdown_control = None
        self.plot_dropdown_widget = None
        self.plot_options = {}
        self.plot_marker_cluster = ipyleaflet.MarkerCluster(name="Marker Cluster")
        self.plot_coordinates = []
        self.plot_markers = []
        self.plot_last_click = []
        self.plot_all_clicks = []
        self.plot_checked = False
        self.inspector_checked = False

        inspector_output = widgets.Output(layout={"border": "1px solid black"})
        inspector_output_control = ipyleaflet.WidgetControl(
            widget=inspector_output, position="topright"
        )
        tool_output = widgets.Output()
        self.tool_output = tool_output
        tool_output.clear_output(wait=True)
        save_map_widget = widgets.VBox()

        save_type = widgets.ToggleButtons(
            options=["HTML", "PNG", "JPG"],
            tooltips=[
                "Save the map as an HTML file",
                "Take a screenshot and save as a PNG file",
                "Take a screenshot and save as a JPG file",
            ],
        )

        file_chooser = FileChooser(os.getcwd())
        file_chooser.default_filename = "my_map.html"
        file_chooser.use_dir_icons = True

        ok_cancel = widgets.ToggleButtons(
            value=None,
            options=["OK", "Cancel"],
            tooltips=["OK", "Cancel"],
            button_style="primary",
        )

        def save_type_changed(change):
            ok_cancel.value = None
            # file_chooser.reset()
            file_chooser.default_path = os.getcwd()
            if change["new"] == "HTML":
                file_chooser.default_filename = "my_map.html"
            elif change["new"] == "PNG":
                file_chooser.default_filename = "my_map.png"
            elif change["new"] == "JPG":
                file_chooser.default_filename = "my_map.jpg"
            save_map_widget.children = [save_type, file_chooser]

        def chooser_callback(chooser):
            save_map_widget.children = [save_type, file_chooser, ok_cancel]

        def ok_cancel_clicked(change):
            if change["new"] == "OK":
                file_path = file_chooser.selected
                ext = os.path.splitext(file_path)[1]
                if save_type.value == "HTML" and ext.upper() == ".HTML":
                    tool_output.clear_output()
                    self.to_html(file_path)
                elif save_type.value == "PNG" and ext.upper() == ".PNG":
                    tool_output.clear_output()
                    self.toolbar_button.value = False
                    time.sleep(1)
                    screen_capture(outfile=file_path)
                elif save_type.value == "JPG" and ext.upper() == ".JPG":
                    tool_output.clear_output()
                    self.toolbar_button.value = False
                    time.sleep(1)
                    screen_capture(outfile=file_path)
                else:
                    label = widgets.Label(
                        value="The selected file extension does not match the selected exporting type."
                    )
                    save_map_widget.children = [save_type, file_chooser, label]
                self.toolbar_reset()
            elif change["new"] == "Cancel":
                tool_output.clear_output()
                self.toolbar_reset()

        save_type.observe(save_type_changed, names="value")
        ok_cancel.observe(ok_cancel_clicked, names="value")

        file_chooser.register_callback(chooser_callback)

        save_map_widget.children = [save_type, file_chooser]

        tools = {
            "info": {"name": "inspector", "tooltip": "Inspector"},
            "bar-chart": {"name": "plotting", "tooltip": "Plotting"},
            "camera": {
                "name": "to_image",
                "tooltip": "Save map as HTML or image",
            },
            "eraser": {
                "name": "eraser",
                "tooltip": "Remove all drawn features",
            },
            "folder-open": {
                "name": "open_data",
                "tooltip": "Open local vector/raster data",
            },
            # "cloud-download": {
            #     "name": "export_data",
            #     "tooltip": "Export Earth Engine data",
            # },
            "retweet": {
                "name": "convert_js",
                "tooltip": "Convert Earth Engine JavaScript to Python",
            },
            "gears": {
                "name": "whitebox",
                "tooltip": "WhiteboxTools for local geoprocessing",
            },
            "google": {
                "name": "geetoolbox",
                "tooltip": "GEE Toolbox for cloud computing",
            },
            "map": {
                "name": "basemap",
                "tooltip": "Change basemap",
            },
            "globe": {
                "name": "timelapse",
                "tooltip": "Create timelapse",
            },
            "fast-forward": {
                "name": "timeslider",
                "tooltip": "Activate timeslider",
            },
            "hand-o-up": {
                "name": "draw",
                "tooltip": "Collect training samples",
            },
            "line-chart": {
                "name": "transect",
                "tooltip": "Creating and plotting transects",
            },
            "random": {
                "name": "sankee",
                "tooltip": "Sankey plots",
            },
            "adjust": {
                "name": "planet",
                "tooltip": "Planet imagery",
            },
            "smile-o": {
                "name": "placehold",
                "tooltip": "This is a placehold",
            },
            "spinner": {
                "name": "placehold2",
                "tooltip": "This is a placehold",
            },
            "question": {
                "name": "help",
                "tooltip": "Get help",
            },
        }

        if kwargs["use_voila"]:
            voila_tools = ["camera", "folder-open", "cloud-download", "gears"]

            for item in voila_tools:
                if item in tools.keys():
                    del tools[item]

        icons = list(tools.keys())
        tooltips = [item["tooltip"] for item in list(tools.values())]

        icon_width = "32px"
        icon_height = "32px"
        n_cols = 3
        n_rows = math.ceil(len(icons) / n_cols)

        toolbar_grid = widgets.GridBox(
            children=[
                widgets.ToggleButton(
                    layout=widgets.Layout(
                        width="auto", height="auto", padding="0px 0px 0px 4px"
                    ),
                    button_style="primary",
                    icon=icons[i],
                    tooltip=tooltips[i],
                )
                for i in range(len(icons))
            ],
            layout=widgets.Layout(
                width="107px",
                grid_template_columns=(icon_width + " ") * n_cols,
                grid_template_rows=(icon_height + " ") * n_rows,
                grid_gap="1px 1px",
                padding="5px",
            ),
        )
        self.toolbar = toolbar_grid

        def tool_callback(change):

            if change["new"]:
                current_tool = change["owner"]
                for tool in toolbar_grid.children:
                    if tool is not current_tool:
                        tool.value = False
                tool = change["owner"]
                tool_name = tools[tool.icon]["name"]
                if tool_name == "to_image":
                    if tool_output_control not in self.controls:
                        self.add_control(tool_output_control)
                    with tool_output:
                        tool_output.clear_output()
                        display(save_map_widget)
                elif tool_name == "eraser":
                    self.remove_drawn_features()
                    tool.value = False
                elif tool_name == "inspector":
                    self.inspector_checked = tool.value
                    if not self.inspector_checked:
                        inspector_output.clear_output()
                elif tool_name == "plotting":
                    self.plot_checked = True
                    plot_dropdown_widget = widgets.Dropdown(
                        options=list(self.ee_raster_layer_names),
                    )
                    plot_dropdown_widget.layout.width = "18ex"
                    self.plot_dropdown_widget = plot_dropdown_widget
                    plot_dropdown_control = ipyleaflet.WidgetControl(
                        widget=plot_dropdown_widget, position="topright"
                    )
                    self.plot_dropdown_control = plot_dropdown_control
                    self.add_control(plot_dropdown_control)
                    if self.draw_control in self.controls:
                        self.remove_control(self.draw_control)
                    self.add_control(self.draw_control_lite)
                elif tool_name == "open_data":
                    from .toolbar import open_data_widget

                    open_data_widget(self)
                elif tool_name == "convert_js":
                    from .toolbar import convert_js2py

                    convert_js2py(self)
                elif tool_name == "whitebox":
                    import whiteboxgui.whiteboxgui as wbt

                    tools_dict = wbt.get_wbt_dict()
                    wbt_toolbox = wbt.build_toolbox(
                        tools_dict, max_width="800px", max_height="500px"
                    )
                    wbt_control = ipyleaflet.WidgetControl(
                        widget=wbt_toolbox, position="bottomright"
                    )
                    self.whitebox = wbt_control
                    self.add_control(wbt_control)
                elif tool_name == "geetoolbox":
                    from .toolbar import get_tools_dict, build_toolbox

                    tools_dict = get_tools_dict()
                    gee_toolbox = build_toolbox(
                        tools_dict, max_width="800px", max_height="500px"
                    )
                    geetoolbox_control = ipyleaflet.WidgetControl(
                        widget=gee_toolbox, position="bottomright"
                    )
                    self.geetoolbox = geetoolbox_control
                    self.add_control(geetoolbox_control)

                elif tool_name == "basemap":
                    from .toolbar import change_basemap

                    change_basemap(self)
                elif tool_name == "timelapse":
                    from .toolbar import timelapse

                    timelapse(self)
                    self.toolbar_reset()
                elif tool_name == "timeslider":
                    from .toolbar import time_slider

                    time_slider(self)
                    self.toolbar_reset()
                elif tool_name == "draw":
                    from .toolbar import collect_samples

                    self.training_ctrl = None
                    collect_samples(self)
                elif tool_name == "transect":
                    from .toolbar import plot_transect

                    plot_transect(self)
                elif tool_name == "sankee":
                    from .toolbar import sankee_gui

                    sankee_gui(self)
                elif tool_name == "planet":
                    from .toolbar import split_basemaps

                    split_basemaps(self, layers_dict=planet_tiles())
                    self.toolbar_reset()

                elif tool_name == "help":
                    import webbrowser

                    webbrowser.open_new_tab("https://geemap.org")
                    current_tool.value = False
            else:
                tool = change["owner"]
                tool_name = tools[tool.icon]["name"]
                if tool_name == "to_image":
                    tool_output.clear_output()
                    save_map_widget.children = [save_type, file_chooser]
                    if tool_output_control in self.controls:
                        self.remove_control(tool_output_control)
                if tool_name == "inspector":
                    inspector_output.clear_output()
                    self.inspector_checked = False
                    if inspector_output_control in self.controls:
                        self.remove_control(inspector_output_control)
                elif tool_name == "plotting":
                    self.plot_checked = False
                    plot_dropdown_widget = self.plot_dropdown_widget
                    plot_dropdown_control = self.plot_dropdown_control
                    if plot_dropdown_control in self.controls:
                        self.remove_control(plot_dropdown_control)
                    del plot_dropdown_widget
                    del plot_dropdown_control
                    if self.plot_control in self.controls:
                        plot_control = self.plot_control
                        plot_widget = self.plot_widget
                        self.remove_control(plot_control)
                        self.plot_control = None
                        self.plot_widget = None
                        del plot_control
                        del plot_widget
                    if (
                        self.plot_marker_cluster is not None
                        and self.plot_marker_cluster in self.layers
                    ):
                        self.remove_layer(self.plot_marker_cluster)
                    if self.draw_control_lite in self.controls:
                        self.remove_control(self.draw_control_lite)
                    self.add_control(self.draw_control)
                elif tool_name == "whitebox":
                    if self.whitebox is not None and self.whitebox in self.controls:
                        self.remove_control(self.whitebox)
                elif tool_name == "convert_js":
                    if (
                        self.convert_ctrl is not None
                        and self.convert_ctrl in self.controls
                    ):
                        self.remove_control(self.convert_ctrl)

        for tool in toolbar_grid.children:
            tool.observe(tool_callback, "value")

        toolbar_button = widgets.ToggleButton(
            value=False,
            tooltip="Toolbar",
            icon="wrench",
            layout=widgets.Layout(
                width="28px", height="28px", padding="0px 0px 0px 4px"
            ),
        )
        self.toolbar_button = toolbar_button

        layers_button = widgets.ToggleButton(
            value=False,
            tooltip="Layers",
            icon="server",
            layout=widgets.Layout(height="28px", width="72px"),
        )

        toolbar_widget = widgets.VBox()
        toolbar_widget.children = [toolbar_button]
        toolbar_header = widgets.HBox()
        toolbar_header.children = [layers_button, toolbar_button]
        toolbar_footer = widgets.VBox()
        toolbar_footer.children = [toolbar_grid]

        toolbar_event = ipyevents.Event(
            source=toolbar_widget, watched_events=["mouseenter", "mouseleave"]
        )

        def handle_toolbar_event(event):

            if event["type"] == "mouseenter":
                toolbar_widget.children = [toolbar_header, toolbar_footer]
            elif event["type"] == "mouseleave":
                if not toolbar_button.value:
                    toolbar_widget.children = [toolbar_button]
                    toolbar_button.value = False
                    layers_button.value = False

        toolbar_event.on_dom_event(handle_toolbar_event)

        def toolbar_btn_click(change):
            if change["new"]:
                layers_button.value = False
                toolbar_widget.children = [toolbar_header, toolbar_footer]
            else:
                if not layers_button.value:
                    toolbar_widget.children = [toolbar_button]

        toolbar_button.observe(toolbar_btn_click, "value")

        def layers_btn_click(change):
            if change["new"]:

                layers_hbox = []
                all_layers_chk = widgets.Checkbox(
                    value=False,
                    description="All layers on/off",
                    indent=False,
                    layout=widgets.Layout(height="18px", padding="0px 8px 25px 8px"),
                )
                all_layers_chk.layout.width = "30ex"
                layers_hbox.append(all_layers_chk)

                def all_layers_chk_changed(change):
                    if change["new"]:
                        for layer in self.layers:
                            layer.visible = True
                    else:
                        for layer in self.layers:
                            layer.visible = False

                all_layers_chk.observe(all_layers_chk_changed, "value")

                layers = [
                    lyr
                    for lyr in self.layers[1:]
                    if (
                        isinstance(lyr, ipyleaflet.TileLayer)
                        or isinstance(lyr, ipyleaflet.WMSLayer)
                    )
                ]

                # if the layers contain unsupported layers (e.g., GeoJSON, GeoData), adds the ipyleaflet built-in LayerControl
                if len(layers) < (len(self.layers) - 1):
                    if self.layer_control is None:
                        layer_control = ipyleaflet.LayersControl(position="topright")
                        self.layer_control = layer_control
                    if self.layer_control not in self.controls:
                        self.add_control(self.layer_control)

                # for non-TileLayer, use layer.style={'opacity':0, 'fillOpacity': 0} to turn layer off.
                for layer in layers:
                    layer_chk = widgets.Checkbox(
                        value=layer.visible,
                        description=layer.name,
                        indent=False,
                        layout=widgets.Layout(height="18px"),
                    )
                    layer_chk.layout.width = "25ex"
                    layer_opacity = widgets.FloatSlider(
                        value=layer.opacity,
                        min=0,
                        max=1,
                        step=0.01,
                        readout=False,
                        layout=widgets.Layout(width="80px"),
                    )
                    layer_settings = widgets.ToggleButton(
                        icon="gear",
                        tooltip=layer.name,
                        layout=widgets.Layout(
                            width="25px", height="25px", padding="0px 0px 0px 5px"
                        ),
                    )

                    def layer_vis_on_click(change):
                        if change["new"]:
                            layer_name = change["owner"].tooltip
                            # if layer_name in self.ee_raster_layer_names:
                            if layer_name in self.ee_layer_names:
                                layer_dict = self.ee_layer_dict[layer_name]

                                if self.vis_widget is not None:
                                    self.vis_widget = None
                                self.vis_widget = self.create_vis_widget(layer_dict)
                                if self.vis_control in self.controls:
                                    self.remove_control(self.vis_control)
                                    self.vis_control = None
                                vis_control = ipyleaflet.WidgetControl(
                                    widget=self.vis_widget, position="topright"
                                )
                                self.add_control((vis_control))
                                self.vis_control = vis_control
                            else:
                                if self.vis_widget is not None:
                                    self.vis_widget = None
                                if self.vis_control is not None:
                                    if self.vis_control in self.controls:
                                        self.remove_control(self.vis_control)
                                    self.vis_control = None
                            change["owner"].value = False

                    layer_settings.observe(layer_vis_on_click, "value")

                    def layer_chk_changed(change):

                        layer_name = change["owner"].description
                        if layer_name in self.ee_layer_names:
                            if change["new"]:
                                if "legend" in self.ee_layer_dict[layer_name].keys():
                                    legend = self.ee_layer_dict[layer_name]["legend"]
                                    if legend not in self.controls:
                                        self.add_control(legend)
                                if "colorbar" in self.ee_layer_dict[layer_name].keys():
                                    colorbar = self.ee_layer_dict[layer_name][
                                        "colorbar"
                                    ]
                                    if colorbar not in self.controls:
                                        self.add_control(colorbar)
                            else:
                                if "legend" in self.ee_layer_dict[layer_name].keys():
                                    legend = self.ee_layer_dict[layer_name]["legend"]
                                    if legend in self.controls:
                                        self.remove_control(legend)
                                if "colorbar" in self.ee_layer_dict[layer_name].keys():
                                    colorbar = self.ee_layer_dict[layer_name][
                                        "colorbar"
                                    ]
                                    if colorbar in self.controls:
                                        self.remove_control(colorbar)

                    layer_chk.observe(layer_chk_changed, "value")

                    widgets.jslink((layer_chk, "value"), (layer, "visible"))
                    widgets.jsdlink((layer_opacity, "value"), (layer, "opacity"))
                    hbox = widgets.HBox(
                        [layer_chk, layer_settings, layer_opacity],
                        layout=widgets.Layout(padding="0px 8px 0px 8px"),
                    )
                    layers_hbox.append(hbox)

                toolbar_footer.children = layers_hbox
                toolbar_button.value = False
            else:
                toolbar_footer.children = [toolbar_grid]

        layers_button.observe(layers_btn_click, "value")
        toolbar_control = ipyleaflet.WidgetControl(widget=toolbar_widget, position="topright")

        if kwargs.get("toolbar_ctrl"):
            self.add_control(toolbar_control)

        tool_output_control = ipyleaflet.WidgetControl(widget=tool_output, position="topright")
        # self.add_control(tool_output_control)

        def handle_interaction(**kwargs):
            latlon = kwargs.get("coordinates")
            if kwargs.get("type") == "click" and self.inspector_checked:
                self.default_style = {"cursor": "wait"}
                if inspector_output_control not in self.controls:
                    self.add_control(inspector_output_control)
                sample_scale = self.getScale()
                layers = self.ee_layers

                with inspector_output:
                    inspector_output.clear_output(wait=True)
                    print(
                        f"Point ({latlon[1]:.4f}, {latlon[0]:.4f}) at {int(self.get_scale())}m/px"
                    )
                    xy = ee.Geometry.Point(latlon[::-1])
                    for index, ee_object in enumerate(layers):
                        layer_names = self.ee_layer_names
                        layer_name = layer_names[index]
                        object_type = ee_object.__class__.__name__

                        if not self.ee_layer_dict[layer_name]["ee_layer"].visible:
                            continue

                        try:
                            if isinstance(ee_object, ee.ImageCollection):
                                ee_object = ee_object.mosaic()
                            elif (
                                isinstance(ee_object, ee.geometry.Geometry)
                                or isinstance(ee_object, ee.feature.Feature)
                                or isinstance(
                                    ee_object,
                                    ee.featurecollection.FeatureCollection,
                                )
                            ):
                                ee_object = ee.FeatureCollection(ee_object)

                            if isinstance(ee_object, ee.Image):
                                item = ee_object.reduceRegion(
                                    ee.Reducer.first(), xy, sample_scale
                                ).getInfo()
                                b_name = "band"
                                if len(item) > 1:
                                    b_name = "bands"
                                print(
                                    "{}: {} ({} {})".format(
                                        layer_name,
                                        object_type,
                                        len(item),
                                        b_name,
                                    )
                                )
                                keys = item.keys()
                                for key in keys:
                                    print(f"  {key}: {item[key]}")
                            elif isinstance(ee_object, ee.FeatureCollection):

                                # Check geometry type
                                geom_type = (
                                    ee.Feature(ee_object.first()).geometry().type()
                                )
                                lat, lon = latlon
                                delta = 0.005
                                bbox = ee.Geometry.BBox(
                                    lon - delta,
                                    lat - delta,
                                    lon + delta,
                                    lat + delta,
                                )
                                # Create a bounding box to filter points
                                xy = ee.Algorithms.If(
                                    geom_type.compareTo(ee.String("Point")),
                                    xy,
                                    bbox,
                                )

                                filtered = ee_object.filterBounds(xy)
                                size = filtered.size().getInfo()
                                if size > 0:
                                    first = filtered.first()
                                    props = first.toDictionary().getInfo()
                                    b_name = "property"
                                    if len(props) > 1:
                                        b_name = "properties"
                                    print(
                                        f"{layer_name}: Feature ({len(props)} {b_name})"
                                    )
                                    keys = props.keys()
                                    for key in keys:
                                        print(f"  {key}: {props[key]}")
                        except Exception as e:
                            print(e)

                self.default_style = {"cursor": "crosshair"}
            if (
                kwargs.get("type") == "click"
                and self.plot_checked
                and len(self.ee_raster_layers) > 0
            ):
                plot_layer_name = self.plot_dropdown_widget.value
                layer_names = self.ee_raster_layer_names
                layers = self.ee_raster_layers
                index = layer_names.index(plot_layer_name)
                ee_object = layers[index]

                if isinstance(ee_object, ee.ImageCollection):
                    ee_object = ee_object.mosaic()

                try:
                    self.default_style = {"cursor": "wait"}
                    plot_options = self.plot_options
                    sample_scale = self.getScale()
                    if "sample_scale" in plot_options.keys() and (
                        plot_options["sample_scale"] is not None
                    ):
                        sample_scale = plot_options["sample_scale"]
                    if "title" not in plot_options.keys():
                        plot_options["title"] = plot_layer_name
                    if ("add_marker_cluster" in plot_options.keys()) and plot_options[
                        "add_marker_cluster"
                    ]:
                        plot_coordinates = self.plot_coordinates
                        markers = self.plot_markers
                        marker_cluster = self.plot_marker_cluster
                        plot_coordinates.append(latlon)
                        self.plot_last_click = latlon
                        self.plot_all_clicks = plot_coordinates
                        markers.append(ipyleaflet.Marker(location=latlon))
                        marker_cluster.markers = markers
                        self.plot_marker_cluster = marker_cluster

                    band_names = ee_object.bandNames().getInfo()
                    if any(len(name) > 3 for name in band_names):
                        band_names = list(range(1, len(band_names) + 1))

                    self.chart_labels = band_names

                    if self.roi_end:
                        if self.roi_reducer_scale is None:
                            scale = ee_object.select(0).projection().nominalScale()
                        else:
                            scale = self.roi_reducer_scale
                        dict_values_tmp = ee_object.reduceRegion(
                            reducer=self.roi_reducer,
                            geometry=self.user_roi,
                            scale=scale,
                            bestEffort=True,
                        ).getInfo()
                        b_names = ee_object.bandNames().getInfo()
                        dict_values = dict(
                            zip(b_names, [dict_values_tmp[b] for b in b_names])
                        )
                        self.chart_points.append(
                            self.user_roi.centroid(1).coordinates().getInfo()
                        )
                    else:
                        xy = ee.Geometry.Point(latlon[::-1])
                        dict_values_tmp = (
                            ee_object.sample(xy, scale=sample_scale)
                            .first()
                            .toDictionary()
                            .getInfo()
                        )
                        b_names = ee_object.bandNames().getInfo()
                        dict_values = dict(
                            zip(b_names, [dict_values_tmp[b] for b in b_names])
                        )
                        self.chart_points.append(xy.coordinates().getInfo())
                    band_values = list(dict_values.values())
                    self.chart_values.append(band_values)
                    self.plot(band_names, band_values, **plot_options)
                    if plot_options["title"] == plot_layer_name:
                        del plot_options["title"]
                    self.default_style = {"cursor": "crosshair"}
                    self.roi_end = False
                except Exception as e:
                    if self.plot_widget is not None:
                        with self.plot_widget:
                            self.plot_widget.clear_output()
                            print("No data for the clicked location.")
                    else:
                        print(e)
                    self.default_style = {"cursor": "crosshair"}
                    self.roi_end = False

        self.on_interaction(handle_interaction)

    def set_options(self, mapTypeId="HYBRID", styles=None, types=None):
        """Adds Google basemap and controls to the ipyleaflet map.

        Args:
            mapTypeId (str, optional): A mapTypeId to set the basemap to. Can be one of "ROADMAP", "SATELLITE", "HYBRID" or "TERRAIN" to select one of the standard Google Maps API map types. Defaults to 'HYBRID'.
            styles (object, optional): A dictionary of custom MapTypeStyle objects keyed with a name that will appear in the map's Map Type Controls. Defaults to None.
            types (list, optional): A list of mapTypeIds to make available. If omitted, but opt_styles is specified, appends all of the style keys to the standard Google Maps API map types.. Defaults to None.
        """
        self.clear_layers()
        self.clear_controls()
        self.scroll_wheel_zoom = True
        self.add_control(ipyleaflet.ZoomControl(position="topleft"))
        self.add_control(ipyleaflet.LayersControl(position="topright"))
        self.add_control(ipyleaflet.ScaleControl(position="bottomleft"))
        self.add_control(ipyleaflet.FullScreenControl())
        self.add_control(ipyleaflet.DrawControl())

        measure = ipyleaflet.MeasureControl(
            position="bottomleft",
            active_color="orange",
            primary_length_unit="kilometers",
        )
        self.add_control(measure)

        try:
            self.add_layer(basemap_tiles[mapTypeId])
        except Exception:
            raise ValueError(
                'Google basemaps can only be one of "ROADMAP", "SATELLITE", "HYBRID" or "TERRAIN".'
            )

    setOptions = set_options

    def add_ee_layer(
        self, ee_object, vis_params={}, name=None, shown=True, opacity=1.0
    ):
        """Adds a given EE object to the map as a layer.

        Args:
            ee_object (Collection|Feature|Image|MapId): The object to add to the map.
            vis_params (dict, optional): The visualization parameters. Defaults to {}.
            name (str, optional): The name of the layer. Defaults to 'Layer N'.
            shown (bool, optional): A flag indicating whether the layer should be on by default. Defaults to True.
            opacity (float, optional): The layer's opacity represented as a number between 0 and 1. Defaults to 1.
        """
        from box import Box

        image = None
        if name is None:
            layer_count = len(self.layers)
            name = "Layer " + str(layer_count + 1)

        if (
            not isinstance(ee_object, ee.Image)
            and not isinstance(ee_object, ee.ImageCollection)
            and not isinstance(ee_object, ee.FeatureCollection)
            and not isinstance(ee_object, ee.Feature)
            and not isinstance(ee_object, ee.Geometry)
        ):
            err_str = "\n\nThe image argument in 'addLayer' function must be an instace of one of ee.Image, ee.Geometry, ee.Feature or ee.FeatureCollection."
            raise AttributeError(err_str)

        if (
            isinstance(ee_object, ee.geometry.Geometry)
            or isinstance(ee_object, ee.feature.Feature)
            or isinstance(ee_object, ee.featurecollection.FeatureCollection)
        ):
            features = ee.FeatureCollection(ee_object)

            width = 2

            if "width" in vis_params:
                width = vis_params["width"]

            color = "000000"

            if "color" in vis_params:
                color = vis_params["color"]

            image_fill = features.style(**{"fillColor": color}).updateMask(
                ee.Image.constant(0.5)
            )
            image_outline = features.style(
                **{"color": color, "fillColor": "00000000", "width": width}
            )

            image = image_fill.blend(image_outline)
        elif isinstance(ee_object, ee.image.Image):
            image = ee_object
        elif isinstance(ee_object, ee.imagecollection.ImageCollection):
            image = ee_object.mosaic()

        if "palette" in vis_params and isinstance(vis_params["palette"], Box):
            try:
                vis_params["palette"] = vis_params["palette"]["default"]
            except Exception as e:
                print("The provided palette is invalid.")
                raise Exception(e)

        map_id_dict = ee.Image(image).getMapId(vis_params)
        tile_layer = ipyleaflet.TileLayer(
            url=map_id_dict["tile_fetcher"].url_format,
            attribution="Google Earth Engine",
            name=name,
            opacity=opacity,
            visible=shown,
        )

        layer = self.find_layer(name=name)
        if layer is not None:

            existing_object = self.ee_layer_dict[name]["ee_object"]

            if isinstance(existing_object, ee.Image) or isinstance(
                existing_object, ee.ImageCollection
            ):
                self.ee_raster_layers.remove(existing_object)
                self.ee_raster_layer_names.remove(name)
                if self.plot_dropdown_widget is not None:
                    self.plot_dropdown_widget.options = list(self.ee_raster_layer_names)
            elif (
                isinstance(ee_object, ee.Geometry)
                or isinstance(ee_object, ee.Feature)
                or isinstance(ee_object, ee.FeatureCollection)
            ):
                self.ee_vector_layers.remove(existing_object)
                self.ee_vector_layer_names.remove(name)

            self.ee_layers.remove(existing_object)
            self.ee_layer_names.remove(name)
            self.remove_layer(layer)

        self.ee_layers.append(ee_object)
        if name not in self.ee_layer_names:
            self.ee_layer_names.append(name)
        self.ee_layer_dict[name] = {
            "ee_object": ee_object,
            "ee_layer": tile_layer,
            "vis_params": vis_params,
        }

        self.add_layer(tile_layer)
        self.last_ee_layer = self.ee_layer_dict[name]
        self.last_ee_data = self.ee_layer_dict[name]["ee_object"]

        if isinstance(ee_object, ee.Image) or isinstance(ee_object, ee.ImageCollection):
            self.ee_raster_layers.append(ee_object)
            self.ee_raster_layer_names.append(name)
            if self.plot_dropdown_widget is not None:
                self.plot_dropdown_widget.options = list(self.ee_raster_layer_names)
        elif (
            isinstance(ee_object, ee.Geometry)
            or isinstance(ee_object, ee.Feature)
            or isinstance(ee_object, ee.FeatureCollection)
        ):
            self.ee_vector_layers.append(ee_object)
            self.ee_vector_layer_names.append(name)

    addLayer = add_ee_layer

    def remove_ee_layer(self, name):
        """Removes an Earth Engine layer.

        Args:
            name (str): The name of the Earth Engine layer to remove.
        """
        if name in self.ee_layer_dict:
            ee_object = self.ee_layer_dict[name]["ee_object"]
            ee_layer = self.ee_layer_dict[name]["ee_layer"]
            if name in self.ee_raster_layer_names:
                self.ee_raster_layer_names.remove(name)
                self.ee_raster_layers.remove(ee_object)
            elif name in self.ee_vector_layer_names:
                self.ee_vector_layer_names.remove(name)
                self.ee_vector_layers.remove(ee_object)
            self.ee_layers.remove(ee_object)
            self.ee_layer_names.remove(name)
            if ee_layer in self.layers:
                self.remove_layer(ee_layer)

    def draw_layer_on_top(self):
        """Move user-drawn feature layer to the top of all layers."""
        draw_layer_index = self.find_layer_index(name="Drawn Features")
        if draw_layer_index > -1 and draw_layer_index < (len(self.layers) - 1):
            layers = list(self.layers)
            layers = (
                layers[0:draw_layer_index]
                + layers[(draw_layer_index + 1) :]
                + [layers[draw_layer_index]]
            )
            self.layers = layers

    def set_center(self, lon, lat, zoom=None):
        """Centers the map view at a given coordinates with the given zoom level.

        Args:
            lon (float): The longitude of the center, in degrees.
            lat (float): The latitude of the center, in degrees.
            zoom (int, optional): The zoom level, from 1 to 24. Defaults to None.
        """
        self.center = (lat, lon)
        if zoom is not None:
            self.zoom = zoom

    setCenter = set_center

    def center_object(self, ee_object, zoom=None):
        """Centers the map view on a given object.

        Args:
            ee_object (Element|Geometry): An Earth Engine object to center on a geometry, image or feature.
            zoom (int, optional): The zoom level, from 1 to 24. Defaults to None.
        """
        if zoom is None and hasattr(self, "fit_bounds"):
            self.zoom_to_object(ee_object)
        else:
            lat = 0
            lon = 0
            if isinstance(ee_object, ee.geometry.Geometry):
                centroid = ee_object.centroid(1)
                lon, lat = centroid.getInfo()["coordinates"]
            else:
                try:
                    centroid = ee_object.geometry().centroid(1)
                    lon, lat = centroid.getInfo()["coordinates"]
                except Exception as e:
                    print(e)
                    raise Exception(e)

            self.setCenter(lon, lat, zoom)

    centerObject = center_object

    def zoom_to_object(self, ee_object):
        """Zoom to the full extent of an Earth Engine object.

        Args:
            ee_object (object): An Earth Engine object, such as Image, ImageCollection, Geometry, Feature, FeatureCollection.

        Raises:
            Exception: Error getting geometry.
        """
        coordinates = None
        if isinstance(ee_object, ee.geometry.Geometry):
            bounds = ee_object.bounds()
            coordinates = bounds.getInfo()["coordinates"][0]

        else:
            try:
                bounds = ee_object.geometry().bounds()
                coordinates = bounds.getInfo()["coordinates"][0]

            except Exception as e:
                print(e)
                raise Exception(e)

        if coordinates is not None:
            south = coordinates[0][1]
            west = coordinates[0][0]
            north = coordinates[2][1]
            east = coordinates[2][0]
            self.fit_bounds([[south, east], [north, west]])

    zoomToObject = zoom_to_object

    def get_scale(self):
        """Returns the approximate pixel scale of the current map view, in meters.

        Returns:
            float: Map resolution in meters.
        """
        zoom_level = self.zoom
        # Reference: https://blogs.bing.com/maps/2006/02/25/map-control-zoom-levels-gt-resolution
        resolution = 156543.04 * math.cos(0) / math.pow(2, zoom_level)
        return resolution

    getScale = get_scale

    def add_basemap(self, basemap="HYBRID"):
        """Adds a basemap to the map.

        Args:
            basemap (str, optional): Can be one of string from ee_basemaps. Defaults to 'HYBRID'.
        """
        try:
            if (
                basemap in basemap_tiles.keys()
                and basemap_tiles[basemap] not in self.layers
            ):
                self.add_layer(basemap_tiles[basemap])

        except Exception:
            raise ValueError(
                "Basemap can only be one of the following:\n  {}".format(
                    "\n  ".join(basemap_tiles.keys())
                )
            )

    def find_layer(self, name):
        """Finds layer by name

        Args:
            name (str): Name of the layer to find.

        Returns:
            object: ipyleaflet layer object.
        """
        layers = self.layers

        for layer in layers:
            if layer.name == name:
                return layer

        return None

    def find_layer_index(self, name):
        """Finds layer index by name

        Args:
            name (str): Name of the layer to find.

        Returns:
            int: Index of the layer with the specified name
        """
        layers = self.layers

        for index, layer in enumerate(layers):
            if layer.name == name:
                return index

        return -1

    def layer_opacity(self, name, value=1.0):
        """Changes layer opacity.

        Args:
            name (str): The name of the layer to change opacity.
            value (float, optional): The opacity value to set. Defaults to 1.0.
        """
        layer = self.find_layer(name)
        try:
            layer.opacity = value
        except Exception as e:
            raise Exception(e)

    def add_wms_layer(
        self,
        url,
        layers,
        name=None,
        attribution="",
        format="image/jpeg",
        transparent=False,
        opacity=1.0,
        shown=True,
        **kwargs,
    ):
        """Add a WMS layer to the map.

        Args:
            url (str): The URL of the WMS web service.
            layers (str): Comma-separated list of WMS layers to show.
            name (str, optional): The layer name to use on the layer control. Defaults to None.
            attribution (str, optional): The attribution of the data layer. Defaults to ''.
            format (str, optional): WMS image format (use ‘image/png’ for layers with transparency). Defaults to 'image/jpeg'.
            transparent (bool, optional): If True, the WMS service will return images with transparency. Defaults to False.
            opacity (float, optional): The opacity of the layer. Defaults to 1.0.
            shown (bool, optional): A flag indicating whether the layer should be on by default. Defaults to True.
        """

        if name is None:
            name = str(layers)

        try:
            wms_layer = ipyleaflet.WMSLayer(
                url=url,
                layers=layers,
                name=name,
                attribution=attribution,
                format=format,
                transparent=transparent,
                opacity=opacity,
                visible=shown,
                **kwargs,
            )
            self.add_layer(wms_layer)

        except Exception as e:
            print("Failed to add the specified WMS TileLayer.")
            raise Exception(e)

    def add_tile_layer(
        self,
        url="https://{s}.tile.openstreetmap.org/{z}/{x}/{y}.png",
        name="Untitled",
        attribution="",
        opacity=1.0,
        shown=True,
        **kwargs,
    ):
        """Adds a TileLayer to the map.

        Args:
            url (str, optional): The URL of the tile layer. Defaults to 'https://{s}.tile.openstreetmap.org/{z}/{x}/{y}.png'.
            name (str, optional): The layer name to use for the layer. Defaults to 'Untitled'.
            attribution (str, optional): The attribution to use. Defaults to ''.
            opacity (float, optional): The opacity of the layer. Defaults to 1.
            shown (bool, optional): A flag indicating whether the layer should be on by default. Defaults to True.
        """
        try:
            tile_layer = ipyleaflet.TileLayer(
                url=url,
                name=name,
                attribution=attribution,
                opacity=opacity,
                visible=shown,
                **kwargs,
            )
            self.add_layer(tile_layer)

        except Exception as e:
            print("Failed to add the specified TileLayer.")
            raise Exception(e)

    def add_cog_layer(
        self,
        url,
        name="Untitled",
        attribution="",
        opacity=1.0,
        shown=True,
        titiler_endpoint="https://api.cogeo.xyz/",
        **kwargs,
    ):
        """Adds a COG TileLayer to the map.

        Args:
            url (str): The URL of the COG tile layer.
            name (str, optional): The layer name to use for the layer. Defaults to 'Untitled'.
            attribution (str, optional): The attribution to use. Defaults to ''.
            opacity (float, optional): The opacity of the layer. Defaults to 1.
            shown (bool, optional): A flag indicating whether the layer should be on by default. Defaults to True.
            titiler_endpoint (str, optional): Titiler endpoint. Defaults to "https://api.cogeo.xyz/".
        """
        tile_url = get_cog_tile(url, titiler_endpoint, **kwargs)
        center = get_cog_center(url, titiler_endpoint)  # (lon, lat)
        self.add_tile_layer(tile_url, name, attribution, opacity, shown)
        self.set_center(lon=center[0], lat=center[1], zoom=10)

    def add_cog_mosaic(
        self,
        links,
        name="Untitled",
        attribution="",
        opacity=1.0,
        shown=True,
        titiler_endpoint="https://api.cogeo.xyz/",
        username="anonymous",
        overwrite=False,
        show_footprints=False,
        verbose=True,
        **kwargs,
    ):
        """Add a virtual mosaic of COGs to the map.

        Args:
            links (list): A list of links pointing to COGs.
            name (str, optional): The layer name to use for the layer. Defaults to 'Untitled'.
            attribution (str, optional): The attribution to use. Defaults to ''.
            opacity (float, optional): The opacity of the layer. Defaults to 1.
            shown (bool, optional): A flag indicating whether the layer should be on by default. Defaults to True.
            titiler_endpoint (str, optional): Titiler endpoint. Defaults to "https://api.cogeo.xyz/".
            username (str, optional): The username to create mosaic using the titiler endpoint. Defaults to 'anonymous'.
            overwrite (bool, optional): Whether or not to replace existing layer with the same layer name. Defaults to False.
            show_footprints (bool, optional): Whether or not to show footprints of COGs. Defaults to False.
            verbose (bool, optional): Whether or not to print descriptions. Defaults to True.
        """
        layername = name.replace(" ", "_")
        tile = get_cog_mosaic(
            links,
            titiler_endpoint=titiler_endpoint,
            username=username,
            layername=layername,
            overwrite=overwrite,
            verbose=verbose,
        )
        self.add_tile_layer(tile, name, attribution, opacity, shown)

        if show_footprints:
            if verbose:
                print(
                    f"Generating footprints of {len(links)} COGs. This might take a while ..."
                )
            coords = []
            for link in links:
                coord = get_cog_bounds(link)
                if coord is not None:
                    coords.append(coord)
            fc = coords_to_geojson(coords)

            geo_json = ipyleaflet.GeoJSON(
                data=fc,
                style={
                    "opacity": 1,
                    "dashArray": "1",
                    "fillOpacity": 0,
                    "weight": 1,
                },
                name="Footprints",
            )

            self.add_layer(geo_json)
            center = get_center(fc)
            if verbose:
                print("The footprint layer has been added.")
        else:
            center = get_cog_center(links[0], titiler_endpoint)

        self.set_center(center[0], center[1], zoom=6)

    def add_stac_layer(
        self,
        url,
        bands=None,
        name="Untitled",
        attribution="",
        opacity=1.0,
        shown=True,
        titiler_endpoint="https://api.cogeo.xyz/",
        **kwargs,
    ):
        """Adds a STAC TileLayer to the map.

        Args:
            url (str): The URL of the COG tile layer.
            name (str, optional): The layer name to use for the layer. Defaults to 'Untitled'.
            attribution (str, optional): The attribution to use. Defaults to ''.
            opacity (float, optional): The opacity of the layer. Defaults to 1.
            shown (bool, optional): A flag indicating whether the layer should be on by default. Defaults to True.
            titiler_endpoint (str, optional): Titiler endpoint. Defaults to "https://api.cogeo.xyz/".
        """
        tile_url = get_stac_tile(url, bands, titiler_endpoint, **kwargs)
        center = get_stac_center(url, titiler_endpoint)
        self.add_tile_layer(tile_url, name, attribution, opacity, shown)
        self.set_center(lon=center[0], lat=center[1], zoom=10)

    def add_minimap(self, zoom=5, position="bottomright"):
        """Adds a minimap (overview) to the ipyleaflet map.

        Args:
            zoom (int, optional): Initial map zoom level. Defaults to 5.
            position (str, optional): Position of the minimap. Defaults to "bottomright".
        """
        minimap = ipyleaflet.Map(
            zoom_control=False,
            attribution_control=False,
            zoom=zoom,
            center=self.center,
            layers=[basemap_tiles["ROADMAP"]],
        )
        minimap.layout.width = "150px"
        minimap.layout.height = "150px"
        ipyleaflet.link((minimap, "center"), (self, "center"))
        minimap_control = ipyleaflet.WidgetControl(widget=minimap, position=position)
        self.add_control(minimap_control)

    def marker_cluster(self):
        """Adds a marker cluster to the map and returns a list of ee.Feature, which can be accessed using Map.ee_marker_cluster.

        Returns:
            object: a list of ee.Feature
        """
        coordinates = []
        markers = []
        marker_cluster = ipyleaflet.MarkerCluster(name="Marker Cluster")
        self.last_click = []
        self.all_clicks = []
        self.ee_markers = []
        self.add_layer(marker_cluster)

        def handle_interaction(**kwargs):
            latlon = kwargs.get("coordinates")
            if kwargs.get("type") == "click":
                coordinates.append(latlon)
                geom = ee.Geometry.Point(latlon[1], latlon[0])
                feature = ee.Feature(geom)
                self.ee_markers.append(feature)
                self.last_click = latlon
                self.all_clicks = coordinates
                markers.append(ipyleaflet.Marker(location=latlon))
                marker_cluster.markers = markers
            elif kwargs.get("type") == "mousemove":
                pass

        # cursor style: https://www.w3schools.com/cssref/pr_class_cursor.asp
        self.default_style = {"cursor": "crosshair"}
        self.on_interaction(handle_interaction)

    def set_plot_options(
        self,
        add_marker_cluster=False,
        sample_scale=None,
        plot_type=None,
        overlay=False,
        position="bottomright",
        min_width=None,
        max_width=None,
        min_height=None,
        max_height=None,
        **kwargs,
    ):
        """Sets plotting options.

        Args:
            add_marker_cluster (bool, optional): Whether to add a marker cluster. Defaults to False.
            sample_scale (float, optional):  A nominal scale in meters of the projection to sample in . Defaults to None.
            plot_type (str, optional): The plot type can be one of "None", "bar", "scatter" or "hist". Defaults to None.
            overlay (bool, optional): Whether to overlay plotted lines on the figure. Defaults to False.
            position (str, optional): Position of the control, can be ‘bottomleft’, ‘bottomright’, ‘topleft’, or ‘topright’. Defaults to 'bottomright'.
            min_width (int, optional): Min width of the widget (in pixels), if None it will respect the content size. Defaults to None.
            max_width (int, optional): Max width of the widget (in pixels), if None it will respect the content size. Defaults to None.
            min_height (int, optional): Min height of the widget (in pixels), if None it will respect the content size. Defaults to None.
            max_height (int, optional): Max height of the widget (in pixels), if None it will respect the content size. Defaults to None.

        """
        plot_options_dict = {}
        plot_options_dict["add_marker_cluster"] = add_marker_cluster
        plot_options_dict["sample_scale"] = sample_scale
        plot_options_dict["plot_type"] = plot_type
        plot_options_dict["overlay"] = overlay
        plot_options_dict["position"] = position
        plot_options_dict["min_width"] = min_width
        plot_options_dict["max_width"] = max_width
        plot_options_dict["min_height"] = min_height
        plot_options_dict["max_height"] = max_height

        for key in kwargs.keys():
            plot_options_dict[key] = kwargs[key]

        self.plot_options = plot_options_dict

        if add_marker_cluster and (self.plot_marker_cluster not in self.layers):
            self.add_layer(self.plot_marker_cluster)

    def plot(
        self,
        x,
        y,
        plot_type=None,
        overlay=False,
        position="bottomright",
        min_width=None,
        max_width=None,
        min_height=None,
        max_height=None,
        **kwargs,
    ):
        """Creates a plot based on x-array and y-array data.

        Args:
            x (numpy.ndarray or list): The x-coordinates of the plotted line.
            y (numpy.ndarray or list): The y-coordinates of the plotted line.
            plot_type (str, optional): The plot type can be one of "None", "bar", "scatter" or "hist". Defaults to None.
            overlay (bool, optional): Whether to overlay plotted lines on the figure. Defaults to False.
            position (str, optional): Position of the control, can be ‘bottomleft’, ‘bottomright’, ‘topleft’, or ‘topright’. Defaults to 'bottomright'.
            min_width (int, optional): Min width of the widget (in pixels), if None it will respect the content size. Defaults to None.
            max_width (int, optional): Max width of the widget (in pixels), if None it will respect the content size. Defaults to None.
            min_height (int, optional): Min height of the widget (in pixels), if None it will respect the content size. Defaults to None.
            max_height (int, optional): Max height of the widget (in pixels), if None it will respect the content size. Defaults to None.

        """
        if self.plot_widget is not None:
            plot_widget = self.plot_widget
        else:
            plot_widget = widgets.Output(layout={"border": "1px solid black"})
            plot_control = ipyleaflet.WidgetControl(
                widget=plot_widget,
                position=position,
                min_width=min_width,
                max_width=max_width,
                min_height=min_height,
                max_height=max_height,
            )
            self.plot_widget = plot_widget
            self.plot_control = plot_control
            self.add_control(plot_control)

        if max_width is None:
            max_width = 500
        if max_height is None:
            max_height = 300

        if (plot_type is None) and ("markers" not in kwargs.keys()):
            kwargs["markers"] = "circle"

        with plot_widget:
            try:
                fig = plt.figure(1, **kwargs)
                if max_width is not None:
                    fig.layout.width = str(max_width) + "px"
                if max_height is not None:
                    fig.layout.height = str(max_height) + "px"

                plot_widget.clear_output(wait=True)
                if not overlay:
                    plt.clear()

                if plot_type is None:
                    if "marker" not in kwargs.keys():
                        kwargs["marker"] = "circle"
                    plt.plot(x, y, **kwargs)
                elif plot_type == "bar":
                    plt.bar(x, y, **kwargs)
                elif plot_type == "scatter":
                    plt.scatter(x, y, **kwargs)
                elif plot_type == "hist":
                    plt.hist(y, **kwargs)
                plt.show()

            except Exception as e:
                print("Failed to create plot.")
                raise Exception(e)

    def plot_demo(
        self,
        iterations=20,
        plot_type=None,
        overlay=False,
        position="bottomright",
        min_width=None,
        max_width=None,
        min_height=None,
        max_height=None,
        **kwargs,
    ):
        """A demo of interactive plotting using random pixel coordinates.

        Args:
            iterations (int, optional): How many iterations to run for the demo. Defaults to 20.
            plot_type (str, optional): The plot type can be one of "None", "bar", "scatter" or "hist". Defaults to None.
            overlay (bool, optional): Whether to overlay plotted lines on the figure. Defaults to False.
            position (str, optional): Position of the control, can be ‘bottomleft’, ‘bottomright’, ‘topleft’, or ‘topright’. Defaults to 'bottomright'.
            min_width (int, optional): Min width of the widget (in pixels), if None it will respect the content size. Defaults to None.
            max_width (int, optional): Max width of the widget (in pixels), if None it will respect the content size. Defaults to None.
            min_height (int, optional): Min height of the widget (in pixels), if None it will respect the content size. Defaults to None.
            max_height (int, optional): Max height of the widget (in pixels), if None it will respect the content size. Defaults to None.
        """

        import numpy as np
        import time

        if self.random_marker is not None:
            self.remove_layer(self.random_marker)

        image = ee.Image("LE7_TOA_5YEAR/1999_2003").select([0, 1, 2, 3, 4, 6])
        self.addLayer(
            image,
            {"bands": ["B4", "B3", "B2"], "gamma": 1.4},
            "LE7_TOA_5YEAR/1999_2003",
        )
        self.setCenter(-50.078877, 25.190030, 3)
        band_names = image.bandNames().getInfo()
        # band_count = len(band_names)

        latitudes = np.random.uniform(30, 48, size=iterations)
        longitudes = np.random.uniform(-121, -76, size=iterations)

        marker = ipyleaflet.Marker(location=(0, 0))
        self.random_marker = marker
        self.add_layer(marker)

        for i in range(iterations):
            try:
                coordinate = ee.Geometry.Point([longitudes[i], latitudes[i]])
                dict_values = image.sample(coordinate).first().toDictionary().getInfo()
                band_values = list(dict_values.values())
                title = "{}/{}: Spectral signature at ({}, {})".format(
                    i + 1,
                    iterations,
                    round(latitudes[i], 2),
                    round(longitudes[i], 2),
                )
                marker.location = (latitudes[i], longitudes[i])
                self.plot(
                    band_names,
                    band_values,
                    plot_type=plot_type,
                    overlay=overlay,
                    min_width=min_width,
                    max_width=max_width,
                    min_height=min_height,
                    max_height=max_height,
                    title=title,
                    **kwargs,
                )
                time.sleep(0.3)
            except Exception as e:
                raise Exception(e)

    def plot_raster(
        self,
        ee_object=None,
        sample_scale=None,
        plot_type=None,
        overlay=False,
        position="bottomright",
        min_width=None,
        max_width=None,
        min_height=None,
        max_height=None,
        **kwargs,
    ):
        """Interactive plotting of Earth Engine data by clicking on the map.

        Args:
            ee_object (object, optional): The ee.Image or ee.ImageCollection to sample. Defaults to None.
            sample_scale (float, optional): A nominal scale in meters of the projection to sample in. Defaults to None.
            plot_type (str, optional): The plot type can be one of "None", "bar", "scatter" or "hist". Defaults to None.
            overlay (bool, optional): Whether to overlay plotted lines on the figure. Defaults to False.
            position (str, optional): Position of the control, can be ‘bottomleft’, ‘bottomright’, ‘topleft’, or ‘topright’. Defaults to 'bottomright'.
            min_width (int, optional): Min width of the widget (in pixels), if None it will respect the content size. Defaults to None.
            max_width (int, optional): Max width of the widget (in pixels), if None it will respect the content size. Defaults to None.
            min_height (int, optional): Min height of the widget (in pixels), if None it will respect the content size. Defaults to None.
            max_height (int, optional): Max height of the widget (in pixels), if None it will respect the content size. Defaults to None.

        """
        if self.plot_control is not None:
            del self.plot_widget
            if self.plot_control in self.controls:
                self.remove_control(self.plot_control)

        if self.random_marker is not None:
            self.remove_layer(self.random_marker)

        plot_widget = widgets.Output(layout={"border": "1px solid black"})
        plot_control = ipyleaflet.WidgetControl(
            widget=plot_widget,
            position=position,
            min_width=min_width,
            max_width=max_width,
            min_height=min_height,
            max_height=max_height,
        )
        self.plot_widget = plot_widget
        self.plot_control = plot_control
        self.add_control(plot_control)

        self.default_style = {"cursor": "crosshair"}
        msg = "The plot function can only be used on ee.Image or ee.ImageCollection with more than one band."
        if (ee_object is None) and len(self.ee_raster_layers) > 0:
            ee_object = self.ee_raster_layers[-1]
            if isinstance(ee_object, ee.ImageCollection):
                ee_object = ee_object.mosaic()
        elif isinstance(ee_object, ee.ImageCollection):
            ee_object = ee_object.mosaic()
        elif not isinstance(ee_object, ee.Image):
            print(msg)
            return

        if sample_scale is None:
            sample_scale = self.getScale()

        if max_width is None:
            max_width = 500

        band_names = ee_object.bandNames().getInfo()

        coordinates = []
        markers = []
        marker_cluster = ipyleaflet.MarkerCluster(name="Marker Cluster")
        self.last_click = []
        self.all_clicks = []
        self.add_layer(marker_cluster)

        def handle_interaction(**kwargs2):
            latlon = kwargs2.get("coordinates")

            if kwargs2.get("type") == "click":
                try:
                    coordinates.append(latlon)
                    self.last_click = latlon
                    self.all_clicks = coordinates
                    markers.append(ipyleaflet.Marker(location=latlon))
                    marker_cluster.markers = markers
                    self.default_style = {"cursor": "wait"}
                    xy = ee.Geometry.Point(latlon[::-1])
                    dict_values = (
                        ee_object.sample(xy, scale=sample_scale)
                        .first()
                        .toDictionary()
                        .getInfo()
                    )
                    band_values = list(dict_values.values())
                    self.plot(
                        band_names,
                        band_values,
                        plot_type=plot_type,
                        overlay=overlay,
                        min_width=min_width,
                        max_width=max_width,
                        min_height=min_height,
                        max_height=max_height,
                        **kwargs,
                    )
                    self.default_style = {"cursor": "crosshair"}
                except Exception as e:
                    if self.plot_widget is not None:
                        with self.plot_widget:
                            self.plot_widget.clear_output()
                            print("No data for the clicked location.")
                    else:
                        print(e)
                    self.default_style = {"cursor": "crosshair"}

        self.on_interaction(handle_interaction)

    def add_maker_cluster(self, event="click", add_marker=True):
        """Captures user inputs and add markers to the map.

        Args:
            event (str, optional): [description]. Defaults to 'click'.
            add_marker (bool, optional): If True, add markers to the map. Defaults to True.

        Returns:
            object: a marker cluster.
        """
        coordinates = []
        markers = []
        marker_cluster = ipyleaflet.MarkerCluster(name="Marker Cluster")
        self.last_click = []
        self.all_clicks = []
        if add_marker:
            self.add_layer(marker_cluster)

        def handle_interaction(**kwargs):
            latlon = kwargs.get("coordinates")

            if event == "click" and kwargs.get("type") == "click":
                coordinates.append(latlon)
                self.last_click = latlon
                self.all_clicks = coordinates
                if add_marker:
                    markers.append(ipyleaflet.Marker(location=latlon))
                    marker_cluster.markers = markers
            elif kwargs.get("type") == "mousemove":
                pass

        # cursor style: https://www.w3schools.com/cssref/pr_class_cursor.asp
        self.default_style = {"cursor": "crosshair"}
        self.on_interaction(handle_interaction)

    def set_control_visibility(
        self, layerControl=True, fullscreenControl=True, latLngPopup=True
    ):
        """Sets the visibility of the controls on the map.

        Args:
            layerControl (bool, optional): Whether to show the control that allows the user to toggle layers on/off. Defaults to True.
            fullscreenControl (bool, optional): Whether to show the control that allows the user to make the map full-screen. Defaults to True.
            latLngPopup (bool, optional): Whether to show the control that pops up the Lat/lon when the user clicks on the map. Defaults to True.
        """
        pass

    setControlVisibility = set_control_visibility

    def add_layer_control(self):
        """Adds the layer control to the map."""
        pass

    addLayerControl = add_layer_control

    def split_map(self, left_layer="HYBRID", right_layer="ESRI"):
        """Adds split map.

        Args:
            left_layer (str, optional): The layer tile layer. Defaults to 'HYBRID'.
            right_layer (str, optional): The right tile layer. Defaults to 'ESRI'.
        """
        try:
            controls = self.controls
            layers = self.layers
            self.clear_controls()

            self.add_control(ipyleaflet.ZoomControl())
            self.add_control(ipyleaflet.FullScreenControl())
            if left_layer in basemap_tiles.keys():
                left_layer = basemap_tiles[left_layer]

            if right_layer in basemap_tiles.keys():
                right_layer = basemap_tiles[right_layer]

            control = ipyleaflet.SplitMapControl(
                left_layer=left_layer, right_layer=right_layer
            )

            close_button = widgets.ToggleButton(
                value=False,
                tooltip="Close split-panel map",
                icon="times",
                layout=widgets.Layout(
                    height="28px", width="28px", padding="0px 0px 0px 4px"
                ),
            )

            def close_btn_click(change):
                if change["new"]:
                    self.controls = controls
                    self.layers = layers[:-1]
                    self.add_layer(layers[-1])

            close_button.observe(close_btn_click, "value")
            close_control = ipyleaflet.WidgetControl(
                widget=close_button, position="bottomright"
            )

            self.add_control(control)
            self.add_control(close_control)

        except Exception as e:
            print("The provided layers are invalid!")
            raise ValueError(e)

    def ts_inspector(
        self,
        left_ts,
        right_ts,
        left_names,
        right_names,
        left_vis={},
        right_vis={},
    ):
        """Creates a split-panel map for inspecting timeseries images.

        Args:
            left_ts (object): An ee.ImageCollection to show on the left panel.
            right_ts (object): An ee.ImageCollection to show on the right panel.
            left_names (list): A list of names to show under the left dropdown.
            right_names (list): A list of names to show under the right dropdown.
            left_vis (dict, optional): Visualization parameters for the left layer. Defaults to {}.
            right_vis (dict, optional): Visualization parameters for the right layer. Defaults to {}.
        """
        left_count = int(left_ts.size().getInfo())
        right_count = int(right_ts.size().getInfo())

        if left_count != len(left_names):
            print(
                "The number of images in left_ts must match the number of layer names in left_names."
            )
            return
        if right_count != len(right_names):
            print(
                "The number of images in right_ts must match the number of layer names in right_names."
            )
            return

        left_layer = ipyleaflet.TileLayer(
            url="https://mt1.google.com/vt/lyrs=m&x={x}&y={y}&z={z}",
            attribution="Google",
            name="Google Maps",
        )
        right_layer = ipyleaflet.TileLayer(
            url="https://mt1.google.com/vt/lyrs=m&x={x}&y={y}&z={z}",
            attribution="Google",
            name="Google Maps",
        )

        self.clear_controls()
        left_dropdown = widgets.Dropdown(options=left_names, value=None)
        right_dropdown = widgets.Dropdown(options=right_names, value=None)
        left_dropdown.layout.max_width = "130px"
        right_dropdown.layout.max_width = "130px"

        left_control = ipyleaflet.WidgetControl(widget=left_dropdown, position="topleft")
        right_control = ipyleaflet.WidgetControl(widget=right_dropdown, position="topright")

        self.add_control(control=left_control)
        self.add_control(control=right_control)

        self.add_control(ipyleaflet.ZoomControl(position="topleft"))
        self.add_control(ipyleaflet.ScaleControl(position="bottomleft"))
        self.add_control(ipyleaflet.FullScreenControl())

        def left_dropdown_change(change):
            left_dropdown_index = left_dropdown.index
            if left_dropdown_index is not None and left_dropdown_index >= 0:
                try:
                    if isinstance(left_ts, ee.ImageCollection):
                        left_image = left_ts.toList(left_ts.size()).get(
                            left_dropdown_index
                        )
                    elif isinstance(left_ts, ee.List):
                        left_image = left_ts.get(left_dropdown_index)
                    else:
                        print("The left_ts argument must be an ImageCollection.")
                        return

                    if isinstance(left_image, ee.ImageCollection):
                        left_image = ee.Image(left_image.mosaic())
                    elif isinstance(left_image, ee.Image):
                        pass
                    else:
                        left_image = ee.Image(left_image)

                    left_image = ee_tile_layer(
                        left_image, left_vis, left_names[left_dropdown_index]
                    )
                    left_layer.url = left_image.url
                except Exception as e:
                    print(e)
                    return

        left_dropdown.observe(left_dropdown_change, names="value")

        def right_dropdown_change(change):
            right_dropdown_index = right_dropdown.index
            if right_dropdown_index is not None and right_dropdown_index >= 0:
                try:
                    if isinstance(right_ts, ee.ImageCollection):
                        right_image = right_ts.toList(left_ts.size()).get(
                            right_dropdown_index
                        )
                    elif isinstance(right_ts, ee.List):
                        right_image = right_ts.get(right_dropdown_index)
                    else:
                        print("The left_ts argument must be an ImageCollection.")
                        return

                    if isinstance(right_image, ee.ImageCollection):
                        right_image = ee.Image(right_image.mosaic())
                    elif isinstance(right_image, ee.Image):
                        pass
                    else:
                        right_image = ee.Image(right_image)

                    right_image = ee_tile_layer(
                        right_image,
                        right_vis,
                        right_names[right_dropdown_index],
                    )
                    right_layer.url = right_image.url
                except Exception as e:
                    print(e)
                    return

        right_dropdown.observe(right_dropdown_change, names="value")

        try:

            split_control = ipyleaflet.SplitMapControl(
                left_layer=left_layer, right_layer=right_layer
            )
            self.add_control(split_control)

        except Exception as e:
            raise Exception(e)

    def basemap_demo(self):
        """A demo for using geemap basemaps."""
        dropdown = widgets.Dropdown(
            options=list(basemap_tiles.keys()),
            value="HYBRID",
            description="Basemaps",
        )

        def on_click(change):
            basemap_name = change["new"]
            old_basemap = self.layers[-1]
            self.substitute_layer(old_basemap, basemap_tiles[basemap_name])

        dropdown.observe(on_click, "value")
        basemap_control = ipyleaflet.WidgetControl(widget=dropdown, position="topright")
        self.add_control(basemap_control)

    def add_legend(
        self,
        legend_title="Legend",
        legend_dict=None,
        legend_keys=None,
        legend_colors=None,
        position="bottomright",
        builtin_legend=None,
        layer_name=None,
        **kwargs,
    ):
        """Adds a customized basemap to the map.

        Args:
            legend_title (str, optional): Title of the legend. Defaults to 'Legend'.
            legend_dict (dict, optional): A dictionary containing legend items as keys and color as values. If provided, legend_keys and legend_colors will be ignored. Defaults to None.
            legend_keys (list, optional): A list of legend keys. Defaults to None.
            legend_colors (list, optional): A list of legend colors. Defaults to None.
            position (str, optional): Position of the legend. Defaults to 'bottomright'.
            builtin_legend (str, optional): Name of the builtin legend to add to the map. Defaults to None.
            layer_name (str, optional): Layer name of the legend to be associated with. Defaults to None.

        """
        import pkg_resources
        from IPython.display import display

        pkg_dir = os.path.dirname(
            pkg_resources.resource_filename("geemap", "geemap.py")
        )
        legend_template = os.path.join(pkg_dir, "data/template/legend.html")

        if "min_width" not in kwargs.keys():
            min_width = None
        if "max_width" not in kwargs.keys():
            max_width = None
        else:
            max_width = kwargs["max_width"]
        if "min_height" not in kwargs.keys():
            min_height = None
        else:
            min_height = kwargs["min_height"]
        if "max_height" not in kwargs.keys():
            max_height = None
        else:
            max_height = kwargs["max_height"]
        if "height" not in kwargs.keys():
            height = None
        else:
            height = kwargs["height"]
        if "width" not in kwargs.keys():
            width = None
        else:
            width = kwargs["width"]

        if width is None:
            max_width = "300px"
        if height is None:
            max_height = "400px"

        if not os.path.exists(legend_template):
            print("The legend template does not exist.")
            return

        if legend_keys is not None:
            if not isinstance(legend_keys, list):
                print("The legend keys must be a list.")
                return
        else:
            legend_keys = ["One", "Two", "Three", "Four", "ect"]

        if legend_colors is not None:
            if not isinstance(legend_colors, list):
                print("The legend colors must be a list.")
                return
            elif all(isinstance(item, tuple) for item in legend_colors):
                try:
                    legend_colors = [rgb_to_hex(x) for x in legend_colors]
                except Exception as e:
                    print(e)
            elif all(
                (item.startswith("#") and len(item) == 7) for item in legend_colors
            ):
                pass
            elif all((len(item) == 6) for item in legend_colors):
                pass
            else:
                print("The legend colors must be a list of tuples.")
                return
        else:
            legend_colors = [
                "#8DD3C7",
                "#FFFFB3",
                "#BEBADA",
                "#FB8072",
                "#80B1D3",
            ]

        if len(legend_keys) != len(legend_colors):
            print("The legend keys and values must be the same length.")
            return

        allowed_builtin_legends = builtin_legends.keys()
        if builtin_legend is not None:
            if builtin_legend not in allowed_builtin_legends:
                print(
                    "The builtin legend must be one of the following: {}".format(
                        ", ".join(allowed_builtin_legends)
                    )
                )
                return
            else:
                legend_dict = builtin_legends[builtin_legend]
                legend_keys = list(legend_dict.keys())
                legend_colors = list(legend_dict.values())

        if legend_dict is not None:
            if not isinstance(legend_dict, dict):
                print("The legend dict must be a dictionary.")
                return
            else:
                legend_keys = list(legend_dict.keys())
                legend_colors = list(legend_dict.values())
                if all(isinstance(item, tuple) for item in legend_colors):
                    try:
                        legend_colors = [rgb_to_hex(x) for x in legend_colors]
                    except Exception as e:
                        print(e)

        allowed_positions = [
            "topleft",
            "topright",
            "bottomleft",
            "bottomright",
        ]
        if position not in allowed_positions:
            print(
                "The position must be one of the following: {}".format(
                    ", ".join(allowed_positions)
                )
            )
            return

        header = []
        content = []
        footer = []

        with open(legend_template) as f:
            lines = f.readlines()
            lines[3] = lines[3].replace("Legend", legend_title)
            header = lines[:6]
            footer = lines[11:]

        for index, key in enumerate(legend_keys):
            color = legend_colors[index]
            if not color.startswith("#"):
                color = "#" + color
            item = "      <li><span style='background:{};'></span>{}</li>\n".format(
                color, key
            )
            content.append(item)

        legend_html = header + content + footer
        legend_text = "".join(legend_html)

        try:

            legend_output_widget = widgets.Output(
                layout={
                    # "border": "1px solid black",
                    "max_width": max_width,
                    "min_width": min_width,
                    "max_height": max_height,
                    "min_height": min_height,
                    "height": height,
                    "width": width,
                    "overflow": "scroll",
                }
            )
            legend_control = ipyleaflet.WidgetControl(
                widget=legend_output_widget, position=position
            )
            legend_widget = widgets.HTML(value=legend_text)
            with legend_output_widget:
                display(legend_widget)

            self.legend_widget = legend_output_widget
            self.legend_control = legend_control
            self.add_control(legend_control)

            if layer_name in self.ee_layer_names:
                self.ee_layer_dict[layer_name]["legend"] = legend_control

        except Exception as e:
            raise Exception(e)

    def add_colorbar(
        self,
        vis_params=None,
        cmap="gray",
        discrete=False,
        label=None,
        orientation="horizontal",
        position="bottomright",
        transparent_bg=False,
        layer_name=None,
        **kwargs,
    ):
        """Add a matplotlib colorbar to the map

        Args:
            vis_params (dict): Visualization parameters as a dictionary. See https://developers.google.com/earth-engine/guides/image_visualization for options.
            cmap (str, optional): Matplotlib colormap. Defaults to "gray". See https://matplotlib.org/3.3.4/tutorials/colors/colormaps.html#sphx-glr-tutorials-colors-colormaps-py for options.
            discrete (bool, optional): Whether to create a discrete colorbar. Defaults to False.
            label (str, optional): Label for the colorbar. Defaults to None.
            orientation (str, optional): Orientation of the colorbar, such as "vertical" and "horizontal". Defaults to "horizontal".
            position (str, optional): Position of the colorbar on the map. It can be one of: topleft, topright, bottomleft, and bottomright. Defaults to "bottomright".
            transparent_bg (bool, optional): Whether to use transparent background. Defaults to False.
            layer_name (str, optional): The layer name associated with the colorbar. Defaults to None.

        Raises:
            TypeError: If the vis_params is not a dictionary.
            ValueError: If the orientation is not either horizontal or vertical.
            ValueError: If the provided min value is not scalar type.
            ValueError: If the provided max value is not scalar type.
            ValueError: If the provided opacity value is not scalar type.
            ValueError: If cmap or palette is not provided.
        """
        import matplotlib as mpl
        import matplotlib.pyplot as plt
        import numpy as np

        if isinstance(vis_params, list):
            vis_params = {"palette": vis_params}
        elif isinstance(vis_params, tuple):
            vis_params = {"palette": list(vis_params)}
        elif vis_params is None:
            vis_params = {}

        if "colors" in kwargs and isinstance(kwargs["colors"], list):
            vis_params["palette"] = kwargs["colors"]

        if "colors" in kwargs and isinstance(kwargs["colors"], tuple):
            vis_params["palette"] = list(kwargs["colors"])

        if "vmin" in kwargs:
            vis_params["min"] = kwargs["vmin"]
            del kwargs["vmin"]

        if "vmax" in kwargs:
            vis_params["max"] = kwargs["vmax"]
            del kwargs["vmax"]

        if "caption" in kwargs:
            label = kwargs["caption"]
            del kwargs["caption"]

        if not isinstance(vis_params, dict):
            raise TypeError("The vis_params must be a dictionary.")

        if orientation not in ["horizontal", "vertical"]:
            raise ValueError("The orientation must be either horizontal or vertical.")

        if orientation == "horizontal":
            width, height = 6.0, 0.4
        else:
            width, height = 0.4, 4.0

        if "width" in kwargs:
            width = kwargs["width"]
            kwargs.pop("width")

        if "height" in kwargs:
            height = kwargs["height"]
            kwargs.pop("height")

        vis_keys = list(vis_params.keys())

        if "min" in vis_params:
            vmin = vis_params["min"]
            if type(vmin) not in (int, float):
                raise ValueError("The provided min value must be scalar type.")
        else:
            vmin = 0

        if "max" in vis_params:
            vmax = vis_params["max"]
            if type(vmax) not in (int, float):
                raise ValueError("The provided max value must be scalar type.")
        else:
            vmax = 1

        if "opacity" in vis_params:
            alpha = vis_params["opacity"]
            if type(alpha) not in (int, float):
                raise ValueError("The provided opacity value must be type scalar.")
        elif "alpha" in kwargs:
            alpha = kwargs["alpha"]
        else:
            alpha = 1

        if cmap is not None:

            cmap = mpl.pyplot.get_cmap(cmap)
            norm = mpl.colors.Normalize(vmin=vmin, vmax=vmax)

        if "palette" in vis_keys:
            hexcodes = to_hex_colors(vis_params["palette"])
            if discrete:
                cmap = mpl.colors.ListedColormap(hexcodes)
                vals = np.linspace(vmin, vmax, cmap.N + 1)
                norm = mpl.colors.BoundaryNorm(vals, cmap.N)

            else:
                cmap = mpl.colors.LinearSegmentedColormap.from_list(
                    "custom", hexcodes, N=256
                )
                norm = mpl.colors.Normalize(vmin=vmin, vmax=vmax)

        elif cmap is not None:

            cmap = mpl.pyplot.get_cmap(cmap)
            norm = mpl.colors.Normalize(vmin=vmin, vmax=vmax)

        else:
            raise ValueError(
                'cmap keyword or "palette" key in vis_params must be provided.'
            )

        _, ax = plt.subplots(figsize=(width, height))
        cb = mpl.colorbar.ColorbarBase(
            ax, norm=norm, alpha=alpha, cmap=cmap, orientation=orientation, **kwargs
        )

        if "bands" in vis_keys:
            cb.set_label(vis_params["bands"])
        elif label is not None:
            cb.set_label(label)

        output = widgets.Output()
        colormap_ctrl = ipyleaflet.WidgetControl(
            widget=output,
            position=position,
            transparent_bg=transparent_bg,
        )
        with output:
            output.clear_output()
            plt.show()

        self.colorbar = colormap_ctrl
        if layer_name in self.ee_layer_names:
            if "colorbar" in self.ee_layer_dict[layer_name]:
                self.remove_control(self.ee_layer_dict[layer_name]["colorbar"])
            self.ee_layer_dict[layer_name]["colorbar"] = colormap_ctrl

        self.add_control(colormap_ctrl)

    def add_colorbar_branca(
        self,
        colors,
        vmin=0,
        vmax=1.0,
        index=None,
        caption="",
        categorical=False,
        step=None,
        height="45px",
        transparent_bg=False,
        position="bottomright",
        layer_name=None,
        **kwargs,
    ):
        """Add a branca colorbar to the map.

        Args:
            colors (list): The set of colors to be used for interpolation. Colors can be provided in the form: * tuples of RGBA ints between 0 and 255 (e.g: (255, 255, 0) or (255, 255, 0, 255)) * tuples of RGBA floats between 0. and 1. (e.g: (1.,1.,0.) or (1., 1., 0., 1.)) * HTML-like string (e.g: “#ffff00) * a color name or shortcut (e.g: “y” or “yellow”)
            vmin (int, optional): The minimal value for the colormap. Values lower than vmin will be bound directly to colors[0].. Defaults to 0.
            vmax (float, optional): The maximal value for the colormap. Values higher than vmax will be bound directly to colors[-1]. Defaults to 1.0.
            index (list, optional):The values corresponding to each color. It has to be sorted, and have the same length as colors. If None, a regular grid between vmin and vmax is created.. Defaults to None.
            caption (str, optional): The caption for the colormap. Defaults to "".
            categorical (bool, optional): Whether or not to create a categorical colormap. Defaults to False.
            step (int, optional): The step to split the LinearColormap into a StepColormap. Defaults to None.
            height (str, optional): The height of the colormap widget. Defaults to "45px".
            transparent_bg (bool, optional): Whether to use transparent background for the colormap widget. Defaults to True.
            position (str, optional): The position for the colormap widget. Defaults to "bottomright".
            layer_name (str, optional): Layer name of the colorbar to be associated with. Defaults to None.

        """
        from box import Box
        from branca.colormap import LinearColormap

        output = widgets.Output()
        output.layout.height = height

        if "width" in kwargs.keys():
            output.layout.width = kwargs["width"]

        if isinstance(colors, Box):
            try:
                colors = list(colors["default"])
            except Exception as e:
                print("The provided color list is invalid.")
                raise Exception(e)

        if all(len(color) == 6 for color in colors):
            colors = ["#" + color for color in colors]

        colormap = LinearColormap(
            colors=colors, index=index, vmin=vmin, vmax=vmax, caption=caption
        )

        if categorical:
            if step is not None:
                colormap = colormap.to_step(step)
            elif index is not None:
                colormap = colormap.to_step(len(index) - 1)
            else:
                colormap = colormap.to_step(3)

        colormap_ctrl = ipyleaflet.WidgetControl(
            widget=output,
            position=position,
            transparent_bg=transparent_bg,
            **kwargs,
        )
        with output:
            output.clear_output()
            display(colormap)

        self.colorbar = colormap_ctrl
        self.add_control(colormap_ctrl)

        if layer_name in self.ee_layer_names:
            self.ee_layer_dict[layer_name]["colorbar"] = colormap_ctrl

    def remove_colorbar(self):
        """Remove colorbar from the map."""
        if self.colorbar is not None:
            self.remove_control(self.colorbar)

    def image_overlay(self, url, bounds, name):
        """Overlays an image from the Internet or locally on the map.

        Args:
            url (str): http URL or local file path to the image.
            bounds (tuple): bounding box of the image in the format of (lower_left(lat, lon), upper_right(lat, lon)), such as ((13, -130), (32, -100)).
            name (str): name of the layer to show on the layer control.
        """
        from base64 import b64encode
        from PIL import Image, ImageSequence
        from io import BytesIO

        try:
            if not url.startswith("http"):

                if not os.path.exists(url):
                    print("The provided file does not exist.")
                    return

                ext = os.path.splitext(url)[1][1:]  # file extension
                image = Image.open(url)

                f = BytesIO()
                if ext.lower() == "gif":
                    frames = []
                    # Loop over each frame in the animated image
                    for frame in ImageSequence.Iterator(image):
                        frame = frame.convert("RGBA")
                        b = BytesIO()
                        frame.save(b, format="gif")
                        frame = Image.open(b)
                        frames.append(frame)
                    frames[0].save(
                        f,
                        format="GIF",
                        save_all=True,
                        append_images=frames[1:],
                        loop=0,
                    )
                else:
                    image.save(f, ext)

                data = b64encode(f.getvalue())
                data = data.decode("ascii")
                url = "data:image/{};base64,".format(ext) + data
            img = ipyleaflet.ImageOverlay(url=url, bounds=bounds, name=name)
            self.add_layer(img)
        except Exception as e:
            print(e)

    def video_overlay(self, url, bounds, name):
        """Overlays a video from the Internet on the map.

        Args:
            url (str): http URL of the video, such as "https://www.mapbox.com/bites/00188/patricia_nasa.webm"
            bounds (tuple): bounding box of the video in the format of (lower_left(lat, lon), upper_right(lat, lon)), such as ((13, -130), (32, -100)).
            name (str): name of the layer to show on the layer control.
        """
        try:
            video = ipyleaflet.VideoOverlay(url=url, bounds=bounds, name=name)
            self.add_layer(video)
        except Exception as e:
            print(e)

    def add_landsat_ts_gif(
        self,
        layer_name="Timelapse",
        roi=None,
        label=None,
        start_year=1984,
        end_year=2019,
        start_date="06-10",
        end_date="09-20",
        bands=["NIR", "Red", "Green"],
        vis_params=None,
        dimensions=768,
        frames_per_second=10,
        font_size=30,
        font_color="white",
        add_progress_bar=True,
        progress_bar_color="white",
        progress_bar_height=5,
        out_gif=None,
        download=False,
        apply_fmask=True,
        nd_bands=None,
        nd_threshold=0,
        nd_palette=["black", "blue"],
    ):
        """Adds a Landsat timelapse to the map.

        Args:
            layer_name (str, optional): Layer name to show under the layer control. Defaults to 'Timelapse'.
            roi (object, optional): Region of interest to create the timelapse. Defaults to None.
            label (str, optional): A label to shown on the GIF, such as place name. Defaults to None.
            start_year (int, optional): Starting year for the timelapse. Defaults to 1984.
            end_year (int, optional): Ending year for the timelapse. Defaults to 2019.
            start_date (str, optional): Starting date (month-day) each year for filtering ImageCollection. Defaults to '06-10'.
            end_date (str, optional): Ending date (month-day) each year for filtering ImageCollection. Defaults to '09-20'.
            bands (list, optional): Three bands selected from ['Blue', 'Green', 'Red', 'NIR', 'SWIR1', 'SWIR2', 'pixel_qa']. Defaults to ['NIR', 'Red', 'Green'].
            vis_params (dict, optional): Visualization parameters. Defaults to None.
            dimensions (int, optional): a number or pair of numbers in format WIDTHxHEIGHT) Maximum dimensions of the thumbnail to render, in pixels. If only one number is passed, it is used as the maximum, and the other dimension is computed by proportional scaling. Defaults to 768.
            frames_per_second (int, optional): Animation speed. Defaults to 10.
            font_size (int, optional): Font size of the animated text and label. Defaults to 30.
            font_color (str, optional): Font color of the animated text and label. Defaults to 'black'.
            add_progress_bar (bool, optional): Whether to add a progress bar at the bottom of the GIF. Defaults to True.
            progress_bar_color (str, optional): Color for the progress bar. Defaults to 'white'.
            progress_bar_height (int, optional): Height of the progress bar. Defaults to 5.
            out_gif (str, optional): File path to the output animated GIF. Defaults to None.
            download (bool, optional): Whether to download the gif. Defaults to False.
            apply_fmask (bool, optional): Whether to apply Fmask (Function of mask) for automated clouds, cloud shadows, snow, and water masking.
            nd_bands (list, optional): A list of names specifying the bands to use, e.g., ['Green', 'SWIR1']. The normalized difference is computed as (first − second) / (first + second). Note that negative input values are forced to 0 so that the result is confined to the range (-1, 1).
            nd_threshold (float, optional): The threshold for extacting pixels from the normalized difference band.
            nd_palette (str, optional): The color palette to use for displaying the normalized difference band.

        """
        try:

            if roi is None:
                if self.draw_last_feature is not None:
                    feature = self.draw_last_feature
                    roi = feature.geometry()
                else:
                    roi = ee.Geometry.Polygon(
                        [
                            [
                                [-115.471773, 35.892718],
                                [-115.471773, 36.409454],
                                [-114.271283, 36.409454],
                                [-114.271283, 35.892718],
                                [-115.471773, 35.892718],
                            ]
                        ],
                        None,
                        False,
                    )
            elif isinstance(roi, ee.Feature) or isinstance(roi, ee.FeatureCollection):
                roi = roi.geometry()
            elif isinstance(roi, ee.Geometry):
                pass
            else:
                print("The provided roi is invalid. It must be an ee.Geometry")
                return

            geojson = ee_to_geojson(roi)
            bounds = minimum_bounding_box(geojson)
            geojson = adjust_longitude(geojson)
            roi = ee.Geometry(geojson)

            in_gif = landsat_ts_gif(
                roi=roi,
                out_gif=out_gif,
                start_year=start_year,
                end_year=end_year,
                start_date=start_date,
                end_date=end_date,
                bands=bands,
                vis_params=vis_params,
                dimensions=dimensions,
                frames_per_second=frames_per_second,
                apply_fmask=apply_fmask,
                nd_bands=nd_bands,
                nd_threshold=nd_threshold,
                nd_palette=nd_palette,
            )
            in_nd_gif = in_gif.replace(".gif", "_nd.gif")

            print("Adding animated text to GIF ...")
            add_text_to_gif(
                in_gif,
                in_gif,
                xy=("2%", "2%"),
                text_sequence=start_year,
                font_size=font_size,
                font_color=font_color,
                duration=int(1000 / frames_per_second),
                add_progress_bar=add_progress_bar,
                progress_bar_color=progress_bar_color,
                progress_bar_height=progress_bar_height,
            )
            if nd_bands is not None:
                add_text_to_gif(
                    in_nd_gif,
                    in_nd_gif,
                    xy=("2%", "2%"),
                    text_sequence=start_year,
                    font_size=font_size,
                    font_color=font_color,
                    duration=int(1000 / frames_per_second),
                    add_progress_bar=add_progress_bar,
                    progress_bar_color=progress_bar_color,
                    progress_bar_height=progress_bar_height,
                )

            if label is not None:
                add_text_to_gif(
                    in_gif,
                    in_gif,
                    xy=("2%", "90%"),
                    text_sequence=label,
                    font_size=font_size,
                    font_color=font_color,
                    duration=int(1000 / frames_per_second),
                    add_progress_bar=add_progress_bar,
                    progress_bar_color=progress_bar_color,
                    progress_bar_height=progress_bar_height,
                )
                # if nd_bands is not None:
                #     add_text_to_gif(in_nd_gif, in_nd_gif, xy=('2%', '90%'), text_sequence=label,
                #                     font_size=font_size, font_color=font_color, duration=int(1000 / frames_per_second), add_progress_bar=add_progress_bar, progress_bar_color=progress_bar_color, progress_bar_height=progress_bar_height)

            if is_tool("ffmpeg"):
                reduce_gif_size(in_gif)
                if nd_bands is not None:
                    reduce_gif_size(in_nd_gif)

            print("Adding GIF to the map ...")
            self.image_overlay(url=in_gif, bounds=bounds, name=layer_name)
            if nd_bands is not None:
                self.image_overlay(
                    url=in_nd_gif, bounds=bounds, name=layer_name + " ND"
                )
            print("The timelapse has been added to the map.")

            if download:
                link = create_download_link(
                    in_gif,
                    title="Click here to download the Landsat timelapse: ",
                )
                display(link)
                if nd_bands is not None:
                    link2 = create_download_link(
                        in_nd_gif,
                        title="Click here to download the Normalized Difference Index timelapse: ",
                    )
                    display(link2)

        except Exception as e:
            raise Exception(e)

    def to_html(
        self,
        outfile,
        title="My Map",
        width="100%",
        height="880px",
        add_layer_control=True,
    ):
        """Saves the map as a HTML file.

        Args:
            outfile (str): The output file path to the HTML file.
            title (str, optional): The title of the HTML file. Defaults to 'My Map'.
            width (str, optional): The width of the map in pixels or percentage. Defaults to '100%'.
            height (str, optional): The height of the map in pixels. Defaults to '880px'.
            add_layer_control (bool, optional): Whether to add the LayersControl. Defaults to True.

        """
        try:

            if not outfile.endswith(".html"):
                print("The output file must end with .html")
                return

            out_dir = os.path.dirname(outfile)
            if not os.path.exists(out_dir):
                os.makedirs(out_dir)

            if add_layer_control and self.layer_control is None:
                layer_control = ipyleaflet.LayersControl(position="topright")
                self.layer_control = layer_control
                self.add_control(layer_control)

            before_width = self.layout.width
            before_height = self.layout.height

            if not isinstance(width, str):
                print("width must be a string.")
                return
            elif width.endswith("px") or width.endswith("%"):
                pass
            else:
                print("width must end with px or %")
                return

            if not isinstance(height, str):
                print("height must be a string.")
                return
            elif not height.endswith("px"):
                print("height must end with px")
                return

            self.layout.width = width
            self.layout.height = height

            self.save(outfile, title=title)

            self.layout.width = before_width
            self.layout.height = before_height

        except Exception as e:
            raise Exception(e)

    def to_image(self, outfile=None, monitor=1):
        """Saves the map as a PNG or JPG image.

        Args:
            outfile (str, optional): The output file path to the image. Defaults to None.
            monitor (int, optional): The monitor to take the screenshot. Defaults to 1.
        """
        if outfile is None:
            outfile = os.path.join(os.getcwd(), "my_map.png")

        if outfile.endswith(".png") or outfile.endswith(".jpg"):
            pass
        else:
            print("The output file must be a PNG or JPG image.")
            return

        work_dir = os.path.dirname(outfile)
        if not os.path.exists(work_dir):
            os.makedirs(work_dir)

        screenshot = screen_capture(outfile, monitor)
        self.screenshot = screenshot

    def toolbar_reset(self):
        """Reset the toolbar so that no tool is selected."""
        toolbar_grid = self.toolbar
        for tool in toolbar_grid.children:
            tool.value = False

    def add_raster(
        self,
        image,
        bands=None,
        layer_name=None,
        colormap=None,
        x_dim="x",
        y_dim="y",
    ):
        """Adds a local raster dataset to the map.

        Args:
            image (str): The image file path.
            bands (int or list, optional): The image bands to use. It can be either a nubmer (e.g., 1) or a list (e.g., [3, 2, 1]). Defaults to None.
            layer_name (str, optional): The layer name to use for the raster. Defaults to None.
            colormap (str, optional): The name of the colormap to use for the raster, such as 'gray' and 'terrain'. More can be found at https://matplotlib.org/3.1.0/tutorials/colors/colormaps.html. Defaults to None.
            x_dim (str, optional): The x dimension. Defaults to 'x'.
            y_dim (str, optional): The y dimension. Defaults to 'y'.
        """
        try:
            import xarray_leaflet

        except Exception:
            # import platform
            # if platform.system() != "Windows":
            #     # install_from_github(
            #     #     url='https://github.com/davidbrochart/xarray_leaflet')
            #     check_install('xarray_leaflet')
            #     import xarray_leaflet
            # else:
            raise ImportError(
                "You need to install xarray_leaflet first. See https://github.com/davidbrochart/xarray_leaflet"
            )

        import warnings
        import numpy as np
        import rioxarray

        # import xarray as xr
        import matplotlib.pyplot as plt

        warnings.simplefilter("ignore")

        if not os.path.exists(image):
            print("The image file does not exist.")
            return

        if colormap is None:
            colormap = plt.cm.inferno

        if layer_name is None:
            layer_name = "Layer_" + random_string()

        if isinstance(colormap, str):
            colormap = plt.cm.get_cmap(name=colormap)

        da = rioxarray.open_rasterio(image, masked=True)

        # print(da.rio.nodata)

        multi_band = False
        if len(da.band) > 1:
            multi_band = True
            if bands is None:
                bands = [3, 2, 1]
        else:
            bands = 1

        if multi_band:
            da = da.rio.write_nodata(0)
        else:
            da = da.rio.write_nodata(np.nan)
        da = da.sel(band=bands)

        # crs = da.rio.crs
        # nan = da.attrs['nodatavals'][0]
        # da = da / da.max()
        # # if multi_band:
        # da = xr.where(da == nan, np.nan, da)
        # da = da.rio.write_nodata(0)
        # da = da.rio.write_crs(crs)

        if multi_band and type(bands) == list:
            layer = da.leaflet.plot(self, x_dim=x_dim, y_dim=y_dim, rgb_dim="band")
        else:
            layer = da.leaflet.plot(self, x_dim=x_dim, y_dim=y_dim, colormap=colormap)

        layer.name = layer_name

    def remove_drawn_features(self):
        """Removes user-drawn geometries from the map"""
        if self.draw_layer is not None:
            self.remove_layer(self.draw_layer)
            self.draw_count = 0
            self.draw_features = []
            self.draw_last_feature = None
            self.draw_layer = None
            self.draw_last_json = None
            self.draw_last_bounds = None
            self.user_roi = None
            self.user_rois = None
            self.chart_values = []
            self.chart_points = []
            self.chart_labels = None
        if self.draw_control is not None:
            self.draw_control.clear()

    def remove_last_drawn(self):
        """Removes user-drawn geometries from the map"""
        if self.draw_layer is not None:
            collection = ee.FeatureCollection(self.draw_features[:-1])
            ee_draw_layer = ee_tile_layer(
                collection, {"color": "blue"}, "Drawn Features", True, 0.5
            )
            if self.draw_count == 1:
                self.remove_drawn_features()
            else:
                self.substitute_layer(self.draw_layer, ee_draw_layer)
                self.draw_layer = ee_draw_layer
                self.draw_count -= 1
                self.draw_features = self.draw_features[:-1]
                self.draw_last_feature = self.draw_features[-1]
                self.draw_layer = ee_draw_layer
                self.draw_last_json = None
                self.draw_last_bounds = None
                self.user_roi = ee.Feature(
                    collection.toList(collection.size()).get(
                        collection.size().subtract(1)
                    )
                ).geometry()
                self.user_rois = collection
                self.chart_values = self.chart_values[:-1]
                self.chart_points = self.chart_points[:-1]
                # self.chart_labels = None

    def extract_values_to_points(self, filename):
        """Exports pixel values to a csv file based on user-drawn geometries.

        Args:
            filename (str): The output file path to the csv file or shapefile.
        """
        import csv

        filename = os.path.abspath(filename)
        allowed_formats = ["csv", "shp"]
        ext = filename[-3:]

        if ext not in allowed_formats:
            print(
                "The output file must be one of the following: {}".format(
                    ", ".join(allowed_formats)
                )
            )
            return

        out_dir = os.path.dirname(filename)
        out_csv = filename[:-3] + "csv"
        out_shp = filename[:-3] + "shp"
        if not os.path.exists(out_dir):
            os.makedirs(out_dir)

        count = len(self.chart_points)
        out_list = []
        if count > 0:
            header = ["id", "longitude", "latitude"] + self.chart_labels
            out_list.append(header)

            for i in range(0, count):
                id = i + 1
                line = [id] + self.chart_points[i] + self.chart_values[i]
                out_list.append(line)

            with open(out_csv, "w", newline="") as f:
                writer = csv.writer(f)
                writer.writerows(out_list)

            if ext == "csv":
                print(f"The csv file has been saved to: {out_csv}")
            else:
                csv_to_shp(out_csv, out_shp)
                print(f"The shapefile has been saved to: {out_shp}")

    def create_vis_widget(self, layer_dict):
        """Create a GUI for changing layer visualization parameters interactively.

        Args:
            layer_dict (dict): A dict containning information about the layer. It is an element from Map.ee_layer_dict.

        Returns:
            object: An ipywidget.
        """

        import matplotlib as mpl
        import matplotlib.pyplot as plt

        ee_object = layer_dict["ee_object"]
        ee_layer = layer_dict["ee_layer"]
        vis_params = layer_dict["vis_params"]

        layer_name = ee_layer.name
        layer_opacity = ee_layer.opacity

        band_names = None
        min_value = 0
        max_value = 100
        sel_bands = None
        layer_palette = []
        layer_gamma = 1
        left_value = 0
        right_value = 10000

        self.colorbar_widget = widgets.Output(layout=widgets.Layout(height="60px"))
        self.colorbar_ctrl = ipyleaflet.WidgetControl(
            widget=self.colorbar_widget, position="bottomright"
        )
        self.add_control(self.colorbar_ctrl)

        # def vdir(obj):  # Get branca colormap list
        #     return [x for x in dir(obj) if not x.startswith("_")]

        if isinstance(ee_object, ee.Image):
            band_names = ee_object.bandNames().getInfo()
            band_count = len(band_names)

            if "min" in vis_params.keys():
                min_value = vis_params["min"]
                if min_value < left_value:
                    left_value = min_value - max_value
            if "max" in vis_params.keys():
                max_value = vis_params["max"]
                right_value = 2 * max_value
            if "gamma" in vis_params.keys():
                layer_gamma = vis_params["gamma"]
            if "bands" in vis_params.keys():
                sel_bands = vis_params["bands"]
            if "palette" in vis_params.keys():
                layer_palette = [
                    color.replace("#", "") for color in list(vis_params["palette"])
                ]

            vis_widget = widgets.VBox(
                layout=widgets.Layout(padding="5px 5px 5px 8px", width="330px")
            )
            label = widgets.Label(value=f"{layer_name} visualization parameters")

            radio1 = widgets.RadioButtons(
                options=["1 band (Grayscale)"], layout={"width": "max-content"}
            )
            radio2 = widgets.RadioButtons(
                options=["3 bands (RGB)"], layout={"width": "max-content"}
            )
            radio1.index = None
            radio2.index = None

            dropdown_width = "98px"
            band1_dropdown = widgets.Dropdown(
                options=band_names,
                value=band_names[0],
                layout=widgets.Layout(width=dropdown_width),
            )
            band2_dropdown = widgets.Dropdown(
                options=band_names,
                value=band_names[0],
                layout=widgets.Layout(width=dropdown_width),
            )
            band3_dropdown = widgets.Dropdown(
                options=band_names,
                value=band_names[0],
                layout=widgets.Layout(width=dropdown_width),
            )

            bands_hbox = widgets.HBox()

            legend_chk = widgets.Checkbox(
                value=False,
                description="Legend",
                indent=False,
                layout=widgets.Layout(width="70px"),
            )

            color_picker = widgets.ColorPicker(
                concise=False,
                value="#000000",
                layout=widgets.Layout(width="116px"),
                style={"description_width": "initial"},
            )

            add_color = widgets.Button(
                icon="plus",
                tooltip="Add a hex color string to the palette",
                layout=widgets.Layout(width="32px"),
            )

            del_color = widgets.Button(
                icon="minus",
                tooltip="Remove a hex color string from the palette",
                layout=widgets.Layout(width="32px"),
            )

            reset_color = widgets.Button(
                icon="eraser",
                tooltip="Remove all color strings from the palette",
                layout=widgets.Layout(width="34px"),
            )

            classes = widgets.Dropdown(
                options=["Any"] + [str(i) for i in range(3, 13)],
                description="Classes:",
                layout=widgets.Layout(width="115px"),
                style={"description_width": "initial"},
            )

            colormap = widgets.Dropdown(
                options=plt.colormaps(),
                value=None,
                description="Colormap:",
                layout=widgets.Layout(width="181px"),
                style={"description_width": "initial"},
            )

            def classes_changed(change):
                if change["new"]:
                    selected = change["owner"].value
                    if colormap.value is not None:

                        n_class = None
                        if selected != "Any":
                            n_class = int(classes.value)

                        colors = plt.cm.get_cmap(colormap.value, n_class)
                        cmap_colors = [
                            mpl.colors.rgb2hex(colors(i))[1:] for i in range(colors.N)
                        ]

                        _, ax = plt.subplots(figsize=(6, 0.4))
                        cmap = mpl.colors.LinearSegmentedColormap.from_list(
                            "custom", to_hex_colors(cmap_colors), N=256
                        )
                        norm = mpl.colors.Normalize(
                            vmin=value_range.value[0], vmax=value_range.value[1]
                        )
                        mpl.colorbar.ColorbarBase(
                            ax, norm=norm, cmap=cmap, orientation="horizontal"
                        )

                        palette.value = ", ".join([color for color in cmap_colors])

                        if self.colorbar_widget is None:
                            self.colorbar_widget = widgets.Output(
                                layout=widgets.Layout(height="60px")
                            )

                        if self.colorbar_ctrl is None:
                            self.colorbar_ctrl = ipyleaflet.WidgetControl(
                                widget=self.colorbar_widget, position="bottomright"
                            )
                            self.add_control(self.colorbar_ctrl)

                        colorbar_output = self.colorbar_widget
                        with colorbar_output:
                            colorbar_output.clear_output()
                            plt.show()

                        if len(palette.value) > 0 and "," in palette.value:
                            labels = [
                                f"Class {i+1}"
                                for i in range(len(palette.value.split(",")))
                            ]
                            legend_labels.value = ", ".join(labels)

            classes.observe(classes_changed, "value")

            palette = widgets.Text(
                value=", ".join(layer_palette),
                placeholder="List of hex color code (RRGGBB)",
                description="Palette:",
                tooltip="Enter a list of hex color code (RRGGBB)",
                layout=widgets.Layout(width="300px"),
                style={"description_width": "initial"},
            )

            def add_color_clicked(b):
                if color_picker.value is not None:
                    if len(palette.value) == 0:
                        palette.value = color_picker.value[1:]
                    else:
                        palette.value += ", " + color_picker.value[1:]

            def del_color_clicked(b):
                if "," in palette.value:
                    items = [item.strip() for item in palette.value.split(",")]
                    palette.value = ", ".join(items[:-1])
                else:
                    palette.value = ""

            def reset_color_clicked(b):
                palette.value = ""

            add_color.on_click(add_color_clicked)
            del_color.on_click(del_color_clicked)
            reset_color.on_click(reset_color_clicked)

            spacer = widgets.Label(layout=widgets.Layout(width="5px"))
            v_spacer = widgets.Label(layout=widgets.Layout(height="5px"))
            radio_btn = widgets.HBox([radio1, spacer, spacer, spacer, radio2])

            value_range = widgets.FloatRangeSlider(
                value=[min_value, max_value],
                min=left_value,
                max=right_value,
                step=0.1,
                description="Range:",
                disabled=False,
                continuous_update=False,
                readout=True,
                readout_format=".1f",
                layout=widgets.Layout(width="300px"),
                style={"description_width": "45px"},
            )

            range_hbox = widgets.HBox([value_range, spacer])

            opacity = widgets.FloatSlider(
                value=layer_opacity,
                min=0,
                max=1,
                step=0.01,
                description="Opacity:",
                continuous_update=False,
                readout=True,
                readout_format=".2f",
                layout=widgets.Layout(width="320px"),
                style={"description_width": "50px"},
            )

            gamma = widgets.FloatSlider(
                value=layer_gamma,
                min=0.1,
                max=10,
                step=0.01,
                description="Gamma:",
                continuous_update=False,
                readout=True,
                readout_format=".2f",
                layout=widgets.Layout(width="320px"),
                style={"description_width": "50px"},
            )

            legend_chk = widgets.Checkbox(
                value=False,
                description="Legend",
                indent=False,
                layout=widgets.Layout(width="70px"),
            )

            linear_chk = widgets.Checkbox(
                value=True,
                description="Linear colormap",
                indent=False,
                layout=widgets.Layout(width="150px"),
            )

            step_chk = widgets.Checkbox(
                value=False,
                description="Step colormap",
                indent=False,
                layout=widgets.Layout(width="140px"),
            )

            legend_title = widgets.Text(
                value="Legend",
                description="Legend title:",
                tooltip="Enter a title for the legend",
                layout=widgets.Layout(width="300px"),
                style={"description_width": "initial"},
            )

            legend_labels = widgets.Text(
                value="Class 1, Class 2, Class 3",
                description="Legend labels:",
                tooltip="Enter a a list of labels for the legend",
                layout=widgets.Layout(width="300px"),
                style={"description_width": "initial"},
            )

            colormap_hbox = widgets.HBox([linear_chk, step_chk])
            legend_vbox = widgets.VBox()

            def linear_chk_changed(change):

                if change["new"]:
                    step_chk.value = False
                    legend_vbox.children = [colormap_hbox]
                else:
                    step_chk.value = True

            def step_chk_changed(change):

                if change["new"]:
                    linear_chk.value = False
                    if len(layer_palette) > 0:
                        legend_labels.value = ",".join(
                            [
                                "Class " + str(i)
                                for i in range(1, len(layer_palette) + 1)
                            ]
                        )
                    legend_vbox.children = [
                        colormap_hbox,
                        legend_title,
                        legend_labels,
                    ]
                else:
                    linear_chk.value = True

            linear_chk.observe(linear_chk_changed, "value")
            step_chk.observe(step_chk_changed, "value")

            def colormap_changed(change):
                if change["new"]:

                    n_class = None
                    if classes.value != "Any":
                        n_class = int(classes.value)

                    colors = plt.cm.get_cmap(colormap.value, n_class)
                    cmap_colors = [
                        mpl.colors.rgb2hex(colors(i))[1:] for i in range(colors.N)
                    ]

                    _, ax = plt.subplots(figsize=(6, 0.4))
                    cmap = mpl.colors.LinearSegmentedColormap.from_list(
                        "custom", to_hex_colors(cmap_colors), N=256
                    )
                    norm = mpl.colors.Normalize(
                        vmin=value_range.value[0], vmax=value_range.value[1]
                    )
                    mpl.colorbar.ColorbarBase(
                        ax, norm=norm, cmap=cmap, orientation="horizontal"
                    )

                    palette.value = ", ".join(cmap_colors)

                    if self.colorbar_widget is None:
                        self.colorbar_widget = widgets.Output(
                            layout=widgets.Layout(height="60px")
                        )

                    if self.colorbar_ctrl is None:
                        self.colorbar_ctrl = ipyleaflet.WidgetControl(
                            widget=self.colorbar_widget, position="bottomright"
                        )
                        self.add_control(self.colorbar_ctrl)

                    colorbar_output = self.colorbar_widget
                    with colorbar_output:
                        colorbar_output.clear_output()
                        plt.show()
                        # display(colorbar)

                    if len(palette.value) > 0 and "," in palette.value:
                        labels = [
                            f"Class {i+1}" for i in range(len(palette.value.split(",")))
                        ]
                        legend_labels.value = ", ".join(labels)

            colormap.observe(colormap_changed, "value")

            btn_width = "97.5px"
            import_btn = widgets.Button(
                description="Import",
                button_style="primary",
                tooltip="Import vis params to notebook",
                layout=widgets.Layout(width=btn_width),
            )

            apply_btn = widgets.Button(
                description="Apply",
                tooltip="Apply vis params to the layer",
                layout=widgets.Layout(width=btn_width),
            )

            close_btn = widgets.Button(
                description="Close",
                tooltip="Close vis params diaglog",
                layout=widgets.Layout(width=btn_width),
            )

            def import_btn_clicked(b):

                vis = {}
                if radio1.index == 0:
                    vis["bands"] = [band1_dropdown.value]
                    if len(palette.value) > 0:
                        vis["palette"] = palette.value.split(",")
                else:
                    vis["bands"] = [
                        band1_dropdown.value,
                        band2_dropdown.value,
                        band3_dropdown.value,
                    ]

                vis["min"] = value_range.value[0]
                vis["max"] = value_range.value[1]
                vis["opacity"] = opacity.value
                vis["gamma"] = gamma.value

                create_code_cell(f"vis_params = {str(vis)}")

            def apply_btn_clicked(b):

                vis = {}
                if radio1.index == 0:
                    vis["bands"] = [band1_dropdown.value]
                    if len(palette.value) > 0:
                        vis["palette"] = [c.strip() for c in palette.value.split(",")]
                else:
                    vis["bands"] = [
                        band1_dropdown.value,
                        band2_dropdown.value,
                        band3_dropdown.value,
                    ]
                    vis["gamma"] = gamma.value

                vis["min"] = value_range.value[0]
                vis["max"] = value_range.value[1]

                self.addLayer(ee_object, vis, layer_name, True, opacity.value)
                ee_layer.visible = False

                if legend_chk.value:
                    if (
                        self.colorbar_ctrl is not None
                        and self.colorbar_ctrl in self.controls
                    ):
                        self.remove_control(self.colorbar_ctrl)
                        self.colorbar_ctrl.close()
                        self.colorbar_widget.close()

                    if (
                        "colorbar" in layer_dict.keys()
                        and layer_dict["colorbar"] in self.controls
                    ):
                        self.remove_control(layer_dict["colorbar"])
                        layer_dict["colorbar"] = None

                    if linear_chk.value:
                        if (
                            "legend" in layer_dict.keys()
                            and layer_dict["legend"] in self.controls
                        ):
                            self.remove_control(layer_dict["legend"])
                            layer_dict["legend"] = None

                        if len(palette.value) > 0 and "," in palette.value:
                            colors = to_hex_colors(
                                [color.strip() for color in palette.value.split(",")]
                            )

                            self.add_colorbar(
                                vis_params={
                                    "palette": colors,
                                    "min": value_range.value[0],
                                    "max": value_range.value[1],
                                },
                                layer_name=layer_name,
                            )
                    elif step_chk.value:

                        if len(palette.value) > 0 and "," in palette.value:
                            colors = to_hex_colors(
                                [color.strip() for color in palette.value.split(",")]
                            )
                            labels = [
                                label.strip()
                                for label in legend_labels.value.split(",")
                            ]

                            self.add_legend(
                                legend_title=legend_title.value,
                                legend_keys=labels,
                                legend_colors=colors,
                                layer_name=layer_name,
                            )
                else:
                    if radio1.index == 0 and "palette" in vis:
                        self.colorbar_widget.clear_output()
                        with self.colorbar_widget:
                            _, ax = plt.subplots(figsize=(6, 0.4))
                            colors = to_hex_colors(vis["palette"])
                            cmap = mpl.colors.LinearSegmentedColormap.from_list(
                                "custom", colors, N=256
                            )
                            norm = mpl.colors.Normalize(
                                vmin=vis["min"], vmax=vis["max"]
                            )
                            mpl.colorbar.ColorbarBase(
                                ax, norm=norm, cmap=cmap, orientation="horizontal"
                            )
                            plt.show()

                        if (
                            "colorbar" in layer_dict.keys()
                            and layer_dict["colorbar"] in self.controls
                        ):
                            self.remove_control(layer_dict["colorbar"])
                            layer_dict["colorbar"] = None
                        if (
                            "legend" in layer_dict.keys()
                            and layer_dict["legend"] in self.controls
                        ):
                            self.remove_control(layer_dict["legend"])
                            layer_dict["legend"] = None

            def close_btn_clicked(b):
                if self.vis_control in self.controls:
                    self.remove_control(self.vis_control)
                    self.vis_control = None
                    self.vis_widget.close()

                if (
                    self.colorbar_ctrl is not None
                    and self.colorbar_ctrl in self.controls
                ):
                    self.remove_control(self.colorbar_ctrl)
                    self.colorbar_ctrl = None
                    self.colorbar_widget.close()

            import_btn.on_click(import_btn_clicked)
            apply_btn.on_click(apply_btn_clicked)
            close_btn.on_click(close_btn_clicked)

            color_hbox = widgets.HBox(
                [legend_chk, color_picker, add_color, del_color, reset_color]
            )
            btn_hbox = widgets.HBox([import_btn, apply_btn, close_btn])

            gray_box = [
                label,
                radio_btn,
                bands_hbox,
                v_spacer,
                range_hbox,
                opacity,
                gamma,
                widgets.HBox([classes, colormap]),
                palette,
                color_hbox,
                legend_vbox,
                btn_hbox,
            ]

            rgb_box = [
                label,
                radio_btn,
                bands_hbox,
                v_spacer,
                range_hbox,
                opacity,
                gamma,
                btn_hbox,
            ]

            def legend_chk_changed(change):

                if change["new"]:
                    linear_chk.value = True
                    legend_vbox.children = [
                        widgets.HBox([linear_chk, step_chk]),
                        # legend_title,
                        # legend_labels,
                    ]
                else:
                    legend_vbox.children = []

            legend_chk.observe(legend_chk_changed, "value")

            if band_count < 3:
                radio1.index = 0
                band1_dropdown.layout.width = "300px"
                bands_hbox.children = [band1_dropdown]
                vis_widget.children = gray_box
                legend_chk.value = False

                if len(palette.value) > 0 and "," in palette.value:
                    import matplotlib as mpl
                    import matplotlib.pyplot as plt

                    colors = to_hex_colors(
                        [color.strip() for color in palette.value.split(",")]
                    )

                    self.colorbar_widget.clear_output()
                    with self.colorbar_widget:
                        _, ax = plt.subplots(figsize=(6, 0.4))
                        cmap = mpl.colors.LinearSegmentedColormap.from_list(
                            "custom", colors, N=256
                        )
                        norm = mpl.colors.Normalize(
                            vmin=value_range.value[0], vmax=value_range.value[1]
                        )
                        mpl.colorbar.ColorbarBase(
                            ax, norm=norm, cmap=cmap, orientation="horizontal"
                        )
                        plt.show()

            else:
                radio2.index = 0
                if (sel_bands is None) or (len(sel_bands) < 2):
                    sel_bands = band_names[0:3]
                band1_dropdown.value = sel_bands[0]
                band2_dropdown.value = sel_bands[1]
                band3_dropdown.value = sel_bands[2]
                bands_hbox.children = [
                    band1_dropdown,
                    band2_dropdown,
                    band3_dropdown,
                ]
                vis_widget.children = rgb_box

            def radio1_observer(sender):
                radio2.unobserve(radio2_observer, names=["value"])
                radio2.index = None
                radio2.observe(radio2_observer, names=["value"])
                band1_dropdown.layout.width = "300px"
                bands_hbox.children = [band1_dropdown]
                palette.value = ", ".join(layer_palette)
                palette.disabled = False
                color_picker.disabled = False
                add_color.disabled = False
                del_color.disabled = False
                reset_color.disabled = False
                vis_widget.children = gray_box

                if len(palette.value) > 0 and "," in palette.value:
                    colors = [color.strip() for color in palette.value.split(",")]

                    _, ax = plt.subplots(figsize=(6, 0.4))
                    cmap = mpl.colors.LinearSegmentedColormap.from_list(
                        "custom", to_hex_colors(colors), N=256
                    )
                    norm = mpl.colors.Normalize(vmin=0, vmax=1)
                    mpl.colorbar.ColorbarBase(
                        ax, norm=norm, cmap=cmap, orientation="horizontal"
                    )

                    self.colorbar_widget = widgets.Output(
                        layout=widgets.Layout(height="60px")
                    )
                    self.colorbar_ctrl = ipyleaflet.WidgetControl(
                        widget=self.colorbar_widget, position="bottomright"
                    )

                    if self.colorbar_ctrl not in self.controls:
                        self.add_control(self.colorbar_ctrl)

                    self.colorbar_widget.clear_output()
                    with self.colorbar_widget:
                        plt.show()

            def radio2_observer(sender):
                radio1.unobserve(radio1_observer, names=["value"])
                radio1.index = None
                radio1.observe(radio1_observer, names=["value"])
                band1_dropdown.layout.width = dropdown_width
                bands_hbox.children = [
                    band1_dropdown,
                    band2_dropdown,
                    band3_dropdown,
                ]
                palette.value = ""
                palette.disabled = True
                color_picker.disabled = True
                add_color.disabled = True
                del_color.disabled = True
                reset_color.disabled = True
                vis_widget.children = rgb_box

                if (
                    self.colorbar_ctrl is not None
                    and self.colorbar_ctrl in self.controls
                ):
                    self.remove_control(self.colorbar_ctrl)
                    self.colorbar_ctrl.close()
                    self.colorbar_widget.close()

            radio1.observe(radio1_observer, names=["value"])
            radio2.observe(radio2_observer, names=["value"])

            return vis_widget

        elif isinstance(ee_object, ee.FeatureCollection):

            vis_widget = widgets.VBox(
                layout=widgets.Layout(padding="5px 5px 5px 8px", width="330px")
            )
            label = widgets.Label(value=f"{layer_name} visualization parameters")

            new_layer_name = widgets.Text(
                value=f"{layer_name} style",
                description="New layer name:",
                style={"description_width": "initial"},
            )

            color = widgets.ColorPicker(
                concise=False,
                value="#000000",
                description="Color:",
                layout=widgets.Layout(width="140px"),
                style={"description_width": "initial"},
            )

            color_opacity = widgets.FloatSlider(
                value=layer_opacity,
                min=0,
                max=1,
                step=0.01,
                description="Opacity:",
                continuous_update=True,
                readout=False,
                #             readout_format=".2f",
                layout=widgets.Layout(width="130px"),
                style={"description_width": "50px"},
            )

            color_opacity_label = widgets.Label(
                style={"description_width": "initial"},
                layout=widgets.Layout(padding="0px"),
            )
            widgets.jslink((color_opacity, "value"), (color_opacity_label, "value"))

            point_size = widgets.IntText(
                value=3,
                description="Point size:",
                layout=widgets.Layout(width="110px"),
                style={"description_width": "initial"},
            )

            point_shape_options = [
                "circle",
                "square",
                "diamond",
                "cross",
                "plus",
                "pentagram",
                "hexagram",
                "triangle",
                "triangle_up",
                "triangle_down",
                "triangle_left",
                "triangle_right",
                "pentagon",
                "hexagon",
                "star5",
                "star6",
            ]
            point_shape = widgets.Dropdown(
                options=point_shape_options,
                value="circle",
                description="Point shape:",
                layout=widgets.Layout(width="185px"),
                style={"description_width": "initial"},
            )

            line_width = widgets.IntText(
                value=2,
                description="Line width:",
                layout=widgets.Layout(width="110px"),
                style={"description_width": "initial"},
            )

            line_type = widgets.Dropdown(
                options=["solid", "dotted", "dashed"],
                value="solid",
                description="Line type:",
                layout=widgets.Layout(width="185px"),
                style={"description_width": "initial"},
            )

            fill_color = widgets.ColorPicker(
                concise=False,
                value="#000000",
                description="Fill Color:",
                layout=widgets.Layout(width="160px"),
                style={"description_width": "initial"},
            )

            fill_color_opacity = widgets.FloatSlider(
                value=0.66,
                min=0,
                max=1,
                step=0.01,
                description="Opacity:",
                continuous_update=True,
                readout=False,
                #             readout_format=".2f",
                layout=widgets.Layout(width="110px"),
                style={"description_width": "50px"},
            )

            fill_color_opacity_label = widgets.Label(
                style={"description_width": "initial"},
                layout=widgets.Layout(padding="0px"),
            )
            widgets.jslink(
                (fill_color_opacity, "value"),
                (fill_color_opacity_label, "value"),
            )

            color_picker = widgets.ColorPicker(
                concise=False,
                value="#000000",
                layout=widgets.Layout(width="116px"),
                style={"description_width": "initial"},
            )
            add_color = widgets.Button(
                icon="plus",
                tooltip="Add a hex color string to the palette",
                layout=widgets.Layout(width="32px"),
            )
            del_color = widgets.Button(
                icon="minus",
                tooltip="Remove a hex color string from the palette",
                layout=widgets.Layout(width="32px"),
            )
            reset_color = widgets.Button(
                icon="eraser",
                tooltip="Remove all color strings from the palette",
                layout=widgets.Layout(width="34px"),
            )

            palette = widgets.Text(
                value="",
                placeholder="List of hex code (RRGGBB) separated by comma",
                description="Palette:",
                tooltip="Enter a list of hex code (RRGGBB) separated by comma",
                layout=widgets.Layout(width="300px"),
                style={"description_width": "initial"},
            )

            legend_title = widgets.Text(
                value="Legend",
                description="Legend title:",
                tooltip="Enter a title for the legend",
                layout=widgets.Layout(width="300px"),
                style={"description_width": "initial"},
            )

            legend_labels = widgets.Text(
                value="Labels",
                description="Legend labels:",
                tooltip="Enter a a list of labels for the legend",
                layout=widgets.Layout(width="300px"),
                style={"description_width": "initial"},
            )

            def add_color_clicked(b):
                if color_picker.value is not None:
                    if len(palette.value) == 0:
                        palette.value = color_picker.value[1:]
                    else:
                        palette.value += ", " + color_picker.value[1:]

            def del_color_clicked(b):
                if "," in palette.value:
                    items = [item.strip() for item in palette.value.split(",")]
                    palette.value = ", ".join(items[:-1])
                else:
                    palette.value = ""

            def reset_color_clicked(b):
                palette.value = ""

            add_color.on_click(add_color_clicked)
            del_color.on_click(del_color_clicked)
            reset_color.on_click(reset_color_clicked)

            field = widgets.Dropdown(
                options=[],
                value=None,
                description="Field:",
                layout=widgets.Layout(width="140px"),
                style={"description_width": "initial"},
            )

            field_values = widgets.Dropdown(
                options=[],
                value=None,
                description="Values:",
                layout=widgets.Layout(width="156px"),
                style={"description_width": "initial"},
            )

            classes = widgets.Dropdown(
                options=["Any"] + [str(i) for i in range(3, 13)],
                description="Classes:",
                layout=widgets.Layout(width="115px"),
                style={"description_width": "initial"},
            )

            colormap = widgets.Dropdown(
                options=["viridis"],
                value="viridis",
                description="Colormap:",
                layout=widgets.Layout(width="181px"),
                style={"description_width": "initial"},
            )

            def classes_changed(change):
                if change["new"]:
                    selected = change["owner"].value
                    if colormap.value is not None:

                        n_class = None
                        if selected != "Any":
                            n_class = int(classes.value)

                        colors = plt.cm.get_cmap(colormap.value, n_class)
                        cmap_colors = [
                            mpl.colors.rgb2hex(colors(i))[1:] for i in range(colors.N)
                        ]

                        _, ax = plt.subplots(figsize=(6, 0.4))
                        cmap = mpl.colors.LinearSegmentedColormap.from_list(
                            "custom", to_hex_colors(cmap_colors), N=256
                        )
                        norm = mpl.colors.Normalize(vmin=0, vmax=1)
                        mpl.colorbar.ColorbarBase(
                            ax, norm=norm, cmap=cmap, orientation="horizontal"
                        )

                        palette.value = ", ".join([color for color in cmap_colors])

                        if self.colorbar_widget is None:
                            self.colorbar_widget = widgets.Output(
                                layout=widgets.Layout(height="60px")
                            )

                        if self.colorbar_ctrl is None:
                            self.colorbar_ctrl = ipyleaflet.WidgetControl(
                                widget=self.colorbar_widget, position="bottomright"
                            )
                            self.add_control(self.colorbar_ctrl)

                        colorbar_output = self.colorbar_widget
                        with colorbar_output:
                            colorbar_output.clear_output()
                            plt.show()

                        if len(palette.value) > 0 and "," in palette.value:
                            labels = [
                                f"Class {i+1}"
                                for i in range(len(palette.value.split(",")))
                            ]
                            legend_labels.value = ", ".join(labels)

            classes.observe(classes_changed, "value")

            def colormap_changed(change):
                if change["new"]:

                    n_class = None
                    if classes.value != "Any":
                        n_class = int(classes.value)

                    colors = plt.cm.get_cmap(colormap.value, n_class)
                    cmap_colors = [
                        mpl.colors.rgb2hex(colors(i))[1:] for i in range(colors.N)
                    ]

                    _, ax = plt.subplots(figsize=(6, 0.4))
                    cmap = mpl.colors.LinearSegmentedColormap.from_list(
                        "custom", to_hex_colors(cmap_colors), N=256
                    )
                    norm = mpl.colors.Normalize(vmin=0, vmax=1)
                    mpl.colorbar.ColorbarBase(
                        ax, norm=norm, cmap=cmap, orientation="horizontal"
                    )

                    palette.value = ", ".join(cmap_colors)

                    if self.colorbar_widget is None:
                        self.colorbar_widget = widgets.Output(
                            layout=widgets.Layout(height="60px")
                        )

                    if self.colorbar_ctrl is None:
                        self.colorbar_ctrl = ipyleaflet.WidgetControl(
                            widget=self.colorbar_widget, position="bottomright"
                        )
                        self.add_control(self.colorbar_ctrl)

                    colorbar_output = self.colorbar_widget
                    with colorbar_output:
                        colorbar_output.clear_output()
                        plt.show()
                        # display(colorbar)

                    if len(palette.value) > 0 and "," in palette.value:
                        labels = [
                            f"Class {i+1}" for i in range(len(palette.value.split(",")))
                        ]
                        legend_labels.value = ", ".join(labels)

            colormap.observe(colormap_changed, "value")

            btn_width = "97.5px"
            import_btn = widgets.Button(
                description="Import",
                button_style="primary",
                tooltip="Import vis params to notebook",
                layout=widgets.Layout(width=btn_width),
            )

            apply_btn = widgets.Button(
                description="Apply",
                tooltip="Apply vis params to the layer",
                layout=widgets.Layout(width=btn_width),
            )

            close_btn = widgets.Button(
                description="Close",
                tooltip="Close vis params diaglog",
                layout=widgets.Layout(width=btn_width),
            )

            style_chk = widgets.Checkbox(
                value=False,
                description="Style by attribute",
                indent=False,
                layout=widgets.Layout(width="140px"),
            )

            legend_chk = widgets.Checkbox(
                value=False,
                description="Legend",
                indent=False,
                layout=widgets.Layout(width="70px"),
            )
            compute_label = widgets.Label(value="")

            style_vbox = widgets.VBox([widgets.HBox([style_chk, compute_label])])

            def style_chk_changed(change):

                if change["new"]:

                    if (
                        self.colorbar_ctrl is not None
                        and self.colorbar_ctrl in self.controls
                    ):
                        self.remove_control(self.colorbar_ctrl)
                        self.colorbar_ctrl.close()
                        self.colorbar_widget.close()

                    self.colorbar_widget = widgets.Output(
                        layout=widgets.Layout(height="60px")
                    )
                    self.colorbar_ctrl = ipyleaflet.WidgetControl(
                        widget=self.colorbar_widget, position="bottomright"
                    )
                    self.add_control(self.colorbar_ctrl)
                    fill_color.disabled = True
                    colormap.options = plt.colormaps()
                    colormap.value = "viridis"
                    style_vbox.children = [
                        widgets.HBox([style_chk, compute_label]),
                        widgets.HBox([field, field_values]),
                        widgets.HBox([classes, colormap]),
                        palette,
                        widgets.HBox(
                            [
                                legend_chk,
                                color_picker,
                                add_color,
                                del_color,
                                reset_color,
                            ]
                        ),
                    ]
                    compute_label.value = "Computing ..."

                    field.options = (
                        ee.Feature(ee_object.first()).propertyNames().getInfo()
                    )
                    compute_label.value = ""
                    classes.value = "Any"
                    legend_chk.value = False

                else:
                    fill_color.disabled = False
                    style_vbox.children = [widgets.HBox([style_chk, compute_label])]
                    compute_label.value = ""
                    if (
                        self.colorbar_ctrl is not None
                        and self.colorbar_ctrl in self.controls
                    ):
                        self.remove_control(self.colorbar_ctrl)
                        self.colorbar_ctrl = None
                        self.colorbar_widget = None
                    # legend_chk.value = False

            style_chk.observe(style_chk_changed, "value")

            def legend_chk_changed(change):
                if change["new"]:
                    style_vbox.children = list(style_vbox.children) + [
                        widgets.VBox([legend_title, legend_labels])
                    ]

                    if len(palette.value) > 0 and "," in palette.value:
                        labels = [
                            f"Class {i+1}" for i in range(len(palette.value.split(",")))
                        ]
                        legend_labels.value = ", ".join(labels)

                else:
                    style_vbox.children = [
                        widgets.HBox([style_chk, compute_label]),
                        widgets.HBox([field, field_values]),
                        widgets.HBox([classes, colormap]),
                        palette,
                        widgets.HBox(
                            [
                                legend_chk,
                                color_picker,
                                add_color,
                                del_color,
                                reset_color,
                            ]
                        ),
                    ]

            legend_chk.observe(legend_chk_changed, "value")

            def field_changed(change):

                if change["new"]:
                    compute_label.value = "Computing ..."
                    options = ee_object.aggregate_array(field.value).getInfo()
                    if options is not None:
                        options = list(set(options))
                        options.sort()

                    field_values.options = options
                    compute_label.value = ""

            field.observe(field_changed, "value")

            def get_vis_params():

                vis = {}
                vis["color"] = color.value[1:] + str(
                    hex(int(color_opacity.value * 255))
                )[2:].zfill(2)
                if geometry_type(ee_object) in ["Point", "MultiPoint"]:
                    vis["pointSize"] = point_size.value
                    vis["pointShape"] = point_shape.value
                vis["width"] = line_width.value
                vis["lineType"] = line_type.value
                vis["fillColor"] = fill_color.value[1:] + str(
                    hex(int(fill_color_opacity.value * 255))
                )[2:].zfill(2)

                return vis

            def import_btn_clicked(b):

                vis = get_vis_params()
                create_code_cell(f"vis_params = {str(vis)}")

            def apply_btn_clicked(b):

                compute_label.value = "Computing ..."

                if new_layer_name.value in self.ee_layer_names:
                    old_layer = new_layer_name.value

                    if "legend" in self.ee_layer_dict[old_layer].keys():
                        legend = self.ee_layer_dict[old_layer]["legend"]
                        if legend in self.controls:
                            self.remove_control(legend)
                        legend.close()
                    if "colorbar" in self.ee_layer_dict[old_layer].keys():
                        colorbar = self.ee_layer_dict[old_layer]["colorbar"]
                        if colorbar in self.controls:
                            self.remove_control(colorbar)
                        colorbar.close()

                if not style_chk.value:
                    vis = get_vis_params()
                    self.addLayer(ee_object.style(**vis), {}, new_layer_name.value)
                    ee_layer.visible = False

                elif (
                    style_chk.value and len(palette.value) > 0 and "," in palette.value
                ):
                    colors = ee.List(
                        [
                            color.strip()
                            + str(hex(int(fill_color_opacity.value * 255)))[2:].zfill(2)
                            for color in palette.value.split(",")
                        ]
                    )
                    arr = ee_object.aggregate_array(field.value).distinct().sort()
                    fc = ee_object.map(
                        lambda f: f.set({"styleIndex": arr.indexOf(f.get(field.value))})
                    )
                    step = arr.size().divide(colors.size()).ceil()
                    fc = fc.map(
                        lambda f: f.set(
                            {
                                "style": {
                                    "color": color.value[1:]
                                    + str(hex(int(color_opacity.value * 255)))[
                                        2:
                                    ].zfill(2),
                                    "pointSize": point_size.value,
                                    "pointShape": point_shape.value,
                                    "width": line_width.value,
                                    "lineType": line_type.value,
                                    "fillColor": colors.get(
                                        ee.Number(
                                            ee.Number(f.get("styleIndex")).divide(step)
                                        ).floor()
                                    ),
                                }
                            }
                        )
                    )

                    self.addLayer(
                        fc.style(**{"styleProperty": "style"}),
                        {},
                        f"{new_layer_name.value}",
                    )

                    if (
                        len(palette.value)
                        and legend_chk.value
                        and len(legend_labels.value) > 0
                    ):
                        legend_colors = [
                            color.strip() for color in palette.value.split(",")
                        ]
                        legend_keys = [
                            label.strip() for label in legend_labels.value.split(",")
                        ]
                        self.add_legend(
                            legend_title=legend_title.value,
                            legend_keys=legend_keys,
                            legend_colors=legend_colors,
                            layer_name=new_layer_name.value,
                        )
                ee_layer.visible = False
                compute_label.value = ""

            def close_btn_clicked(b):
                self.remove_control(self.vis_control)
                self.vis_control.close()
                self.vis_widget.close()

                if (
                    self.colorbar_ctrl is not None
                    and self.colorbar_ctrl in self.controls
                ):
                    self.remove_control(self.colorbar_ctrl)
                    self.colorbar_ctrl.close()
                    self.colorbar_widget.close()

            import_btn.on_click(import_btn_clicked)
            apply_btn.on_click(apply_btn_clicked)
            close_btn.on_click(close_btn_clicked)

            vis_widget.children = [
                label,
                new_layer_name,
                widgets.HBox([color, color_opacity, color_opacity_label]),
                widgets.HBox([point_size, point_shape]),
                widgets.HBox([line_width, line_type]),
                widgets.HBox(
                    [fill_color, fill_color_opacity, fill_color_opacity_label]
                ),
                style_vbox,
                widgets.HBox([import_btn, apply_btn, close_btn]),
            ]

            if geometry_type(ee_object) in ["Point", "MultiPoint"]:
                point_size.disabled = False
                point_shape.disabled = False
            else:
                point_size.disabled = True
                point_shape.disabled = True

            return vis_widget

    def add_styled_vector(
        self, ee_object, column, palette, layer_name="Untitled", **kwargs
    ):
        """Adds a styled vector to the map.

        Args:
            ee_object (object): An ee.FeatureCollection.
            column (str): The column name to use for styling.
            palette (list | dict): The palette (e.g., list of colors or a dict containing label and color pairs) to use for styling.
            layer_name (str, optional): The name to be used for the new layer. Defaults to "Untitled".
        """
        styled_vector = vector_styling(ee_object, column, palette, **kwargs)
        self.addLayer(styled_vector.style(**{"styleProperty": "style"}), {}, layer_name)

    def add_shapefile(
        self,
        in_shp,
        layer_name="Untitled",
        style={},
        hover_style={},
        style_callback=None,
        fill_colors=["black"],
        info_mode="on_hover",
    ):
        """Adds a shapefile to the map.

        Args:
            in_shp (str): The input file path to the shapefile.
            layer_name (str, optional): The layer name to be used.. Defaults to "Untitled".
            style (dict, optional): A dictionary specifying the style to be used. Defaults to {}.
            hover_style (dict, optional): Hover style dictionary. Defaults to {}.
            style_callback (function, optional): Styling function that is called for each feature, and should return the feature style. This styling function takes the feature as argument. Defaults to None.
            fill_colors (list, optional): The random colors to use for filling polygons. Defaults to ["black"].
            info_mode (str, optional): Displays the attributes by either on_hover or on_click. Any value other than "on_hover" or "on_click" will be treated as None. Defaults to "on_hover".

        Raises:
            FileNotFoundError: The provided shapefile could not be found.
        """
        in_shp = os.path.abspath(in_shp)
        if not os.path.exists(in_shp):
            raise FileNotFoundError("The provided shapefile could not be found.")

        geojson = shp_to_geojson(in_shp)
        self.add_geojson(
            geojson,
            layer_name,
            style,
            hover_style,
            style_callback,
            fill_colors,
            info_mode,
        )

    def add_geojson(
        self,
        in_geojson,
        layer_name="Untitled",
        style={},
        hover_style={},
        style_callback=None,
        fill_colors=["black"],
        info_mode="on_hover",
    ):
        """Adds a GeoJSON file to the map.

        Args:
            in_geojson (str | dict): The file path or http URL to the input GeoJSON or a dictionary containing the geojson.
            layer_name (str, optional): The layer name to be used.. Defaults to "Untitled".
            style (dict, optional): A dictionary specifying the style to be used. Defaults to {}.
            hover_style (dict, optional): Hover style dictionary. Defaults to {}.
            style_callback (function, optional): Styling function that is called for each feature, and should return the feature style. This styling function takes the feature as argument. Defaults to None.
            fill_colors (list, optional): The random colors to use for filling polygons. Defaults to ["black"].
            info_mode (str, optional): Displays the attributes by either on_hover or on_click. Any value other than "on_hover" or "on_click" will be treated as None. Defaults to "on_hover".
        Raises:
            FileNotFoundError: The provided GeoJSON file could not be found.
        """
        import json
        import random
        import requests

        try:

            if isinstance(in_geojson, str):

                if in_geojson.startswith("http"):
                    data = requests.get(in_geojson).json()
                else:
                    in_geojson = os.path.abspath(in_geojson)
                    if not os.path.exists(in_geojson):
                        raise FileNotFoundError(
                            "The provided GeoJSON file could not be found."
                        )

                    with open(in_geojson, encoding="utf-8") as f:
                        data = json.load(f)
            elif isinstance(in_geojson, dict):
                data = in_geojson
            else:
                raise TypeError("The input geojson must be a type of str or dict.")
        except Exception as e:
            raise Exception(e)

        if not style:
            style = {
                # "stroke": True,
                "color": "#000000",
                "weight": 1,
                "opacity": 1,
                # "fill": True,
                # "fillColor": "#ffffff",
                "fillOpacity": 0.1,
                # "dashArray": "9"
                # "clickable": True,
            }
        elif "weight" not in style:
            style["weight"] = 1

        if not hover_style:
            hover_style = {"weight": style["weight"] + 1, "fillOpacity": 0.5}

        def random_color(feature):
            return {
                "color": "black",
                "fillColor": random.choice(fill_colors),
            }

        toolbar_button = widgets.ToggleButton(
            value=True,
            tooltip="Toolbar",
            icon="info",
            layout=widgets.Layout(
                width="28px", height="28px", padding="0px 0px 0px 4px"
            ),
        )

        close_button = widgets.ToggleButton(
            value=False,
            tooltip="Close the tool",
            icon="times",
            # button_style="primary",
            layout=widgets.Layout(
                height="28px", width="28px", padding="0px 0px 0px 4px"
            ),
        )

        html = widgets.HTML()
        html.layout.margin = "0px 10px 0px 10px"
        html.layout.max_height = "250px"
        html.layout.max_width = "250px"

        output_widget = widgets.VBox(
            [widgets.HBox([toolbar_button, close_button]), html]
        )
        info_control = ipyleaflet.WidgetControl(widget=output_widget, position="bottomright")

        if info_mode in ["on_hover", "on_click"]:
            self.add_control(info_control)

        def toolbar_btn_click(change):
            if change["new"]:
                close_button.value = False
                output_widget.children = [
                    widgets.VBox([widgets.HBox([toolbar_button, close_button]), html])
                ]
            else:
                output_widget.children = [widgets.HBox([toolbar_button, close_button])]

        toolbar_button.observe(toolbar_btn_click, "value")

        def close_btn_click(change):
            if change["new"]:
                toolbar_button.value = False
                if info_control in self.controls:
                    self.remove_control(info_control)
                output_widget.close()

        close_button.observe(close_btn_click, "value")

        def update_html(feature, **kwargs):

            value = [
                "<h5><b>{}: </b>{}</h5>".format(prop, feature["properties"][prop])
                for prop in feature["properties"].keys()
            ][:-1]

            value = """{}""".format("".join(value))
            html.value = value

        if style_callback is None:
            style_callback = random_color

        geojson = ipyleaflet.GeoJSON(
            data=data,
            style=style,
            hover_style=hover_style,
            style_callback=style_callback,
            name=layer_name,
        )

        if info_mode == "on_hover":
            geojson.on_hover(update_html)
        elif info_mode == "on_click":
            geojson.on_click(update_html)

        self.add_layer(geojson)

    def add_kml(
        self,
        in_kml,
        layer_name="Untitled",
        style={},
        hover_style={},
        style_callback=None,
        fill_colors=["black"],
        info_mode="on_hover",
    ):
        """Adds a GeoJSON file to the map.

        Args:
            in_kml (str): The input file path to the KML.
            layer_name (str, optional): The layer name to be used.. Defaults to "Untitled".
            style (dict, optional): A dictionary specifying the style to be used. Defaults to {}.
            hover_style (dict, optional): Hover style dictionary. Defaults to {}.
            style_callback (function, optional): Styling function that is called for each feature, and should return the feature style. This styling function takes the feature as argument. Defaults to None.
            fill_colors (list, optional): The random colors to use for filling polygons. Defaults to ["black"].
            info_mode (str, optional): Displays the attributes by either on_hover or on_click. Any value other than "on_hover" or "on_click" will be treated as None. Defaults to "on_hover".

        Raises:
            FileNotFoundError: The provided KML file could not be found.
        """

        in_kml = os.path.abspath(in_kml)
        if not os.path.exists(in_kml):
            raise FileNotFoundError("The provided KML file could not be found.")
        self.add_vector(
            in_kml,
            layer_name,
            style=style,
            hover_style=hover_style,
            style_callback=style_callback,
            fill_colors=fill_colors,
            info_mode=info_mode,
        )

    def add_vector(
        self,
        filename,
        layer_name="Untitled",
        to_ee=False,
        bbox=None,
        mask=None,
        rows=None,
        style={},
        hover_style={},
        style_callback=None,
        fill_colors=["black"],
        info_mode="on_hover",
        **kwargs,
    ):
        """Adds any geopandas-supported vector dataset to the map.

        Args:
            filename (str): Either the absolute or relative path to the file or URL to be opened, or any object with a read() method (such as an open file or StringIO).
            layer_name (str, optional): The layer name to use. Defaults to "Untitled".
            to_ee (bool, optional): Whether to convert the GeoJSON to ee.FeatureCollection. Defaults to False.
            bbox (tuple | GeoDataFrame or GeoSeries | shapely Geometry, optional): Filter features by given bounding box, GeoSeries, GeoDataFrame or a shapely geometry. CRS mis-matches are resolved if given a GeoSeries or GeoDataFrame. Cannot be used with mask. Defaults to None.
            mask (dict | GeoDataFrame or GeoSeries | shapely Geometry, optional): Filter for features that intersect with the given dict-like geojson geometry, GeoSeries, GeoDataFrame or shapely geometry. CRS mis-matches are resolved if given a GeoSeries or GeoDataFrame. Cannot be used with bbox. Defaults to None.
            rows (int or slice, optional): Load in specific rows by passing an integer (first n rows) or a slice() object.. Defaults to None.
            style (dict, optional): A dictionary specifying the style to be used. Defaults to {}.
            hover_style (dict, optional): Hover style dictionary. Defaults to {}.
            style_callback (function, optional): Styling function that is called for each feature, and should return the feature style. This styling function takes the feature as argument. Defaults to None.
            fill_colors (list, optional): The random colors to use for filling polygons. Defaults to ["black"].
            info_mode (str, optional): Displays the attributes by either on_hover or on_click. Any value other than "on_hover" or "on_click" will be treated as None. Defaults to "on_hover".

        """
        if not filename.startswith("http"):
            filename = os.path.abspath(filename)
        if to_ee:

            fc = vector_to_ee(
                filename,
                bbox=bbox,
                mask=mask,
                rows=rows,
                geodesic=True,
                **kwargs,
            )

            self.addLayer(fc, {}, layer_name)
        else:

            ext = os.path.splitext(filename)[1].lower()
            if ext == ".shp":
                self.add_shapefile(
                    filename,
                    layer_name,
                    style,
                    hover_style,
                    style_callback,
                    fill_colors,
                    info_mode,
                )
            elif ext in [".json", ".geojson"]:
                self.add_geojson(
                    filename,
                    layer_name,
                    style,
                    hover_style,
                    style_callback,
                    fill_colors,
                    info_mode,
                )
            else:
                geojson = vector_to_geojson(
                    filename,
                    bbox=bbox,
                    mask=mask,
                    rows=rows,
                    epsg="4326",
                    **kwargs,
                )

                self.add_geojson(
                    geojson,
                    layer_name,
                    style,
                    hover_style,
                    style_callback,
                    fill_colors,
                    info_mode,
                )

    def add_osm(
        self,
        query,
        layer_name="Untitled",
        style={},
        hover_style={},
        style_callback=None,
        fill_colors=["black"],
        info_mode="on_hover",
        which_result=None,
        by_osmid=False,
        buffer_dist=None,
        to_ee=False,
        geodesic=True,
    ):
        """Adds OSM data to the map.

        Args:
            query (str | dict | list): Query string(s) or structured dict(s) to geocode.
            layer_name (str, optional): The layer name to be used.. Defaults to "Untitled".
            style (dict, optional): A dictionary specifying the style to be used. Defaults to {}.
            hover_style (dict, optional): Hover style dictionary. Defaults to {}.
            style_callback (function, optional): Styling function that is called for each feature, and should return the feature style. This styling function takes the feature as argument. Defaults to None.
            fill_colors (list, optional): The random colors to use for filling polygons. Defaults to ["black"].
            info_mode (str, optional): Displays the attributes by either on_hover or on_click. Any value other than "on_hover" or "on_click" will be treated as None. Defaults to "on_hover".
            which_result (INT, optional): Which geocoding result to use. if None, auto-select the first (Multi)Polygon or raise an error if OSM doesn't return one. to get the top match regardless of geometry type, set which_result=1. Defaults to None.
            by_osmid (bool, optional): If True, handle query as an OSM ID for lookup rather than text search. Defaults to False.
            buffer_dist (float, optional): Distance to buffer around the place geometry, in meters. Defaults to None.
            to_ee (bool, optional): Whether to convert the csv to an ee.FeatureCollection.
            geodesic (bool, optional): Whether line segments should be interpreted as spherical geodesics. If false, indicates that line segments should be interpreted as planar lines in the specified CRS. If absent, defaults to true if the CRS is geographic (including the default EPSG:4326), or to false if the CRS is projected.

        """

        gdf = osm_to_geopandas(
            query, which_result=which_result, by_osmid=by_osmid, buffer_dist=buffer_dist
        )
        geojson = gdf.__geo_interface__

        if to_ee:
            fc = geojson_to_ee(geojson, geodesic=geodesic)
            self.addLayer(fc, {}, layer_name)
            self.zoomToObject(fc)
        else:
            self.add_geojson(
                geojson,
                layer_name=layer_name,
                style=style,
                hover_style=hover_style,
                style_callback=style_callback,
                fill_colors=fill_colors,
                info_mode=info_mode,
            )
            bounds = gdf.bounds.iloc[0]
            self.fit_bounds([[bounds[1], bounds[0]], [bounds[3], bounds[2]]])

    def add_time_slider(
        self,
        ee_object,
        vis_params={},
        region=None,
        layer_name="Time series",
        labels=None,
        time_interval=1,
        position="bottomright",
        slider_length="150px",
        date_format="YYYY-MM-dd",
    ):
        """Adds a time slider to the map.

        Args:
            ee_object (ee.Image | ee.ImageCollection): The Image or ImageCollection to visualize.
            vis_params (dict, optional): Visualization parameters to use for visualizing image. Defaults to {}.
            region (ee.Geometry | ee.FeatureCollection): The region to visualize.
            layer_name (str, optional): The layer name to be used. Defaults to "Time series".
            labels (list, optional): The list of labels to be used for the time series. Defaults to None.
            time_interval (int, optional): Time interval in seconds. Defaults to 1.
            position (str, optional): Position to place the time slider, can be any of ['topleft', 'topright', 'bottomleft', 'bottomright']. Defaults to "bottomright".
            slider_length (str, optional): Length of the time slider. Defaults to "150px".
            date_format (str, optional): The date format to use. Defaults to 'YYYY-MM-dd'.

        Raises:
            TypeError: If the ee_object is not ee.Image | ee.ImageCollection.
        """
        import time
        import threading

        if isinstance(ee_object, ee.Image):
            if region is not None:
                if isinstance(region, ee.Geometry):
                    ee_object = ee_object.clip(region)
                elif isinstance(region, ee.FeatureCollection):
                    ee_object = ee_object.clipToCollection(region)
            if layer_name not in self.ee_raster_layer_names:
                self.addLayer(ee_object, {}, layer_name, False)
            band_names = ee_object.bandNames()
            ee_object = ee.ImageCollection(
                ee_object.bandNames().map(lambda b: ee_object.select([b]))
            )

            if labels is not None:
                if len(labels) != int(ee_object.size().getInfo()):
                    raise ValueError(
                        "The length of labels must be equal to the number of bands in the image."
                    )
            else:
                labels = band_names.getInfo()

        elif isinstance(ee_object, ee.ImageCollection):
            if region is not None:
                if isinstance(region, ee.Geometry):
                    ee_object = ee_object.map(lambda img: img.clip(region))
                elif isinstance(region, ee.FeatureCollection):
                    ee_object = ee_object.map(lambda img: img.clipToCollection(region))

            if labels is not None:
                if len(labels) != int(ee_object.size().getInfo()):
                    raise ValueError(
                        "The length of labels must be equal to the number of images in the ImageCollection."
                    )
            else:
                labels = (
                    ee_object.aggregate_array("system:time_start")
                    .map(lambda d: ee.Date(d).format(date_format))
                    .getInfo()
                )
        else:
            raise TypeError("The ee_object must be an ee.Image or ee.ImageCollection")

        # if labels is not None:
        #     size = len(labels)
        # else:
        #     size = ee_object.size().getInfo()
        #     labels = [str(i) for i in range(1, size + 1)]

        first = ee.Image(ee_object.first())

        if layer_name not in self.ee_raster_layer_names:
            self.addLayer(ee_object.toBands(), {}, layer_name, False)
        self.addLayer(first, vis_params, "Image X")

        slider = widgets.IntSlider(
            min=1,
            max=len(labels),
            readout=False,
            continuous_update=False,
            layout=widgets.Layout(width=slider_length),
        )
        label = widgets.Label(
            value=labels[0], layout=widgets.Layout(padding="0px 5px 0px 5px")
        )

        play_btn = widgets.Button(
            icon="play",
            tooltip="Play the time slider",
            button_style="primary",
            layout=widgets.Layout(width="32px"),
        )

        pause_btn = widgets.Button(
            icon="pause",
            tooltip="Pause the time slider",
            button_style="primary",
            layout=widgets.Layout(width="32px"),
        )

        close_btn = widgets.Button(
            icon="times",
            tooltip="Close the time slider",
            button_style="primary",
            layout=widgets.Layout(width="32px"),
        )

        play_chk = widgets.Checkbox(value=False)

        slider_widget = widgets.HBox([slider, label, play_btn, pause_btn, close_btn])

        def play_click(b):

            play_chk.value = True

            def work(slider):
                while play_chk.value:
                    if slider.value < len(labels):
                        slider.value += 1
                    else:
                        slider.value = 1
                    time.sleep(time_interval)

            thread = threading.Thread(target=work, args=(slider,))
            thread.start()

        def pause_click(b):
            play_chk.value = False

        play_btn.on_click(play_click)
        pause_btn.on_click(pause_click)

        def slider_changed(change):
            self.default_style = {"cursor": "wait"}
            index = slider.value - 1
            label.value = labels[index]
            image = ee.Image(ee_object.toList(ee_object.size()).get(index))
            if layer_name not in self.ee_raster_layer_names:
                self.addLayer(ee_object.toBands(), {}, layer_name, False)
            self.addLayer(image, vis_params, "Image X")
            self.default_style = {"cursor": "default"}

        slider.observe(slider_changed, "value")

        def close_click(b):
            play_chk.value = False
            self.toolbar_reset()
            self.remove_ee_layer("Image X")
            self.remove_ee_layer(layer_name)

            if self.slider_ctrl is not None and self.slider_ctrl in self.controls:
                self.remove_control(self.slider_ctrl)
            slider_widget.close()

        close_btn.on_click(close_click)

        slider_ctrl = ipyleaflet.WidgetControl(widget=slider_widget, position=position)
        self.add_control(slider_ctrl)
        self.slider_ctrl = slider_ctrl

    def add_xy_data(
        self,
        in_csv,
        x="longitude",
        y="latitude",
        label=None,
        layer_name="Marker cluster",
        to_ee=False,
    ):
        """Adds points from a CSV file containing lat/lon information and display data on the map.

        Args:
            in_csv (str): The file path to the input CSV file.
            x (str, optional): The name of the column containing longitude coordinates. Defaults to "longitude".
            y (str, optional): The name of the column containing latitude coordinates. Defaults to "latitude".
            label (str, optional): The name of the column containing label information to used for marker popup. Defaults to None.
            layer_name (str, optional): The layer name to use. Defaults to "Marker cluster".
            to_ee (bool, optional): Whether to convert the csv to an ee.FeatureCollection.

        Raises:
            FileNotFoundError: The specified input csv does not exist.
            ValueError: The specified x column does not exist.
            ValueError: The specified y column does not exist.
            ValueError: The specified label column does not exist.
        """
        import pandas as pd

        if not in_csv.startswith("http") and (not os.path.exists(in_csv)):
            raise FileNotFoundError("The specified input csv does not exist.")

        df = pd.read_csv(in_csv)
        col_names = df.columns.values.tolist()

        if x not in col_names:
            raise ValueError(f"x must be one of the following: {', '.join(col_names)}")

        if y not in col_names:
            raise ValueError(f"y must be one of the following: {', '.join(col_names)}")

        if label is not None and (label not in col_names):
            raise ValueError(
                f"label must be one of the following: {', '.join(col_names)}"
            )

        self.default_style = {"cursor": "wait"}

        if to_ee:
            fc = csv_to_ee(in_csv, latitude=y, longitude=x)
            self.addLayer(fc, {}, layer_name)

        else:
            points = list(zip(df[y], df[x]))

            if label is not None:
                labels = df[label]
                markers = [
                    ipyleaflet.Marker(
                        location=point,
                        draggable=False,
                        popup=widgets.HTML(str(labels[index])),
                    )
                    for index, point in enumerate(points)
                ]
            else:
                markers = [ipyleaflet.Marker(location=point, draggable=False) for point in points]

            marker_cluster = ipyleaflet.MarkerCluster(markers=markers, name=layer_name)
            self.add_layer(marker_cluster)

        self.default_style = {"cursor": "default"}

    def add_planet_by_month(
        self, year=2016, month=1, name=None, api_key=None, token_name="PLANET_API_KEY"
    ):
        """Adds a Planet global mosaic by month to the map. To get a Planet API key, see https://developers.planet.com/quickstart/apis

        Args:
            year (int, optional): The year of Planet global mosaic, must be >=2016. Defaults to 2016.
            month (int, optional): The month of Planet global mosaic, must be 1-12. Defaults to 1.
            name (str, optional): The layer name to use. Defaults to None.
            api_key (str, optional): The Planet API key. Defaults to None.
            token_name (str, optional): The environment variable name of the API key. Defaults to "PLANET_API_KEY".
        """
        layer = planet_tile_by_month(year, month, name, api_key, token_name)
        self.add_layer(layer)

    def add_planet_by_quarter(
        self, year=2016, quarter=1, name=None, api_key=None, token_name="PLANET_API_KEY"
    ):
        """Adds a Planet global mosaic by quarter to the map. To get a Planet API key, see https://developers.planet.com/quickstart/apis

        Args:
            year (int, optional): The year of Planet global mosaic, must be >=2016. Defaults to 2016.
            quarter (int, optional): The quarter of Planet global mosaic, must be 1-12. Defaults to 1.
            name (str, optional): The layer name to use. Defaults to None.
            api_key (str, optional): The Planet API key. Defaults to None.
            token_name (str, optional): The environment variable name of the API key. Defaults to "PLANET_API_KEY".
        """
        layer = planet_tile_by_quarter(year, quarter, name, api_key, token_name)
        self.add_layer(layer)


# The functions below are outside the Map class.


def ee_tile_layer(
    ee_object, vis_params={}, name="Layer untitled", shown=True, opacity=1.0
):
    """Converts and Earth Engine layer to ipyleaflet TileLayer.

    Args:
        ee_object (Collection|Feature|Image|MapId): The object to add to the map.
        vis_params (dict, optional): The visualization parameters. Defaults to {}.
        name (str, optional): The name of the layer. Defaults to 'Layer untitled'.
        shown (bool, optional): A flag indicating whether the layer should be on by default. Defaults to True.
        opacity (float, optional): The layer's opacity represented as a number between 0 and 1. Defaults to 1.
    """

    image = None

    if (
        not isinstance(ee_object, ee.Image)
        and not isinstance(ee_object, ee.ImageCollection)
        and not isinstance(ee_object, ee.FeatureCollection)
        and not isinstance(ee_object, ee.Feature)
        and not isinstance(ee_object, ee.Geometry)
    ):
        err_str = "\n\nThe image argument in 'addLayer' function must be an instace of one of ee.Image, ee.Geometry, ee.Feature or ee.FeatureCollection."
        raise AttributeError(err_str)

    if (
        isinstance(ee_object, ee.geometry.Geometry)
        or isinstance(ee_object, ee.feature.Feature)
        or isinstance(ee_object, ee.featurecollection.FeatureCollection)
    ):
        features = ee.FeatureCollection(ee_object)

        width = 2

        if "width" in vis_params:
            width = vis_params["width"]

        color = "000000"

        if "color" in vis_params:
            color = vis_params["color"]

        image_fill = features.style(**{"fillColor": color}).updateMask(
            ee.Image.constant(0.5)
        )
        image_outline = features.style(
            **{"color": color, "fillColor": "00000000", "width": width}
        )

        image = image_fill.blend(image_outline)
    elif isinstance(ee_object, ee.image.Image):
        image = ee_object
    elif isinstance(ee_object, ee.imagecollection.ImageCollection):
        image = ee_object.mosaic()

    map_id_dict = ee.Image(image).getMapId(vis_params)
    tile_layer = ipyleaflet.TileLayer(
        url=map_id_dict["tile_fetcher"].url_format,
        attribution="Google Earth Engine",
        name=name,
        opacity=opacity,
        visible=shown,
    )
    return tile_layer


def linked_maps(
    rows=2,
    cols=2,
    height="400px",
    ee_objects=[],
    vis_params=[],
    labels=[],
    label_position="topright",
    **kwargs,
):
    """Create linked maps of Earth Engine data layers.

    Args:
        rows (int, optional): The number of rows of maps to create. Defaults to 2.
        cols (int, optional): The number of columns of maps to ceate. Defaults to 2.
        height (str, optional): The height of each map in pixels. Defaults to "400px".
        ee_objects (list, optional): The list of Earth Engine objects to use for each map. Defaults to [].
        vis_params (list, optional): The list of visualization parameters to use for each map. Defaults to [].
        labels (list, optional): The list of labels to show on the map. Defaults to [].
        label_position (str, optional): The position of the label, can be [topleft, topright, bottomleft, bottomright]. Defaults to "topright".

    Raises:
        ValueError: If the length of ee_objects is not equal to rows*cols.
        ValueError: If the length of vis_params is not equal to rows*cols.
        ValueError: If the length of labels is not equal to rows*cols.

    Returns:
        ipywidget: A GridspecLayout widget.
    """
    grid = widgets.GridspecLayout(rows, cols, grid_gap="0px")
    count = rows * cols

    maps = []

    if len(ee_objects) > 0:
        if len(ee_objects) == 1:
            ee_objects = ee_objects * count
        elif len(ee_objects) < count:
            raise ValueError(f"The length of ee_objects must be equal to {count}.")

    if len(vis_params) > 0:
        if len(vis_params) == 1:
            vis_params = vis_params * count
        elif len(vis_params) < count:
            raise ValueError(f"The length of vis_params must be equal to {count}.")

    if len(labels) > 0:
        if len(labels) == 1:
            labels = labels * count
        elif len(labels) < count:
            raise ValueError(f"The length of labels must be equal to {count}.")

    for i in range(rows):
        for j in range(cols):
            index = i * rows + j
            m = Map(
                height=height,
                lite_mode=True,
                add_google_map=False,
                layout=widgets.Layout(margin="0px", padding="0px"),
                **kwargs,
            )

            if len(ee_objects) > 0:
                m.addLayer(ee_objects[index], vis_params[index], labels[index])

            if len(labels) > 0:
                label = widgets.Label(
                    labels[index], layout=widgets.Layout(padding="0px 5px 0px 5px")
                )
                control = ipyleaflet.WidgetControl(widget=label, position=label_position)
                m.add_control(control)

            maps.append(m)
            widgets.jslink((maps[0], "center"), (m, "center"))
            widgets.jslink((maps[0], "zoom"), (m, "zoom"))

            output = widgets.Output()
            with output:
                display(m)
            grid[i, j] = output

    return grid


def ts_inspector(
    layers_dict=None,
    left_name=None,
    right_name=None,
    width="120px",
    center=[40, -100],
    zoom=4,
    **kwargs,
):

<<<<<<< HEAD
    # import ipywidgets as widgets

=======
>>>>>>> 9fbef4f9
    add_zoom = True
    add_fullscreen = True

    if "data_ctrl" not in kwargs:
        kwargs["data_ctrl"] = False
    if "toolbar_ctrl" not in kwargs:
        kwargs["toolbar_ctrl"] = False
    if "draw_ctrl" not in kwargs:
        kwargs["draw_ctrl"] = False
    if "measure_ctrl" not in kwargs:
        kwargs["measure_ctrl"] = False
    if "zoom_ctrl" not in kwargs:
        kwargs["zoom_ctrl"] = False
    else:
        add_zoom = kwargs["zoom_ctrl"]
    if "fullscreen_ctrl" not in kwargs:
        kwargs["fullscreen_ctrl"] = False
    else:
        add_fullscreen = kwargs["fullscreen_ctrl"]

    if layers_dict is None:
        layers_dict = {}
        keys = dict(basemap_tiles).keys()
        for key in keys:
            if isinstance(basemap_tiles[key], ipyleaflet.WMSLayer):
                pass
            else:
                layers_dict[key] = basemap_tiles[key]

    keys = list(layers_dict.keys())
    if left_name is None:
        left_name = keys[0]
    if right_name is None:
        right_name = keys[-1]

    left_layer = layers_dict[left_name]
    right_layer = layers_dict[right_name]

    m = Map(center=center, zoom=zoom, google_map=None, **kwargs)
    control = ipyleaflet.SplitMapControl(left_layer=left_layer, right_layer=right_layer)
    m.add_control(control)

    left_dropdown = widgets.Dropdown(
        options=keys, value=left_name, layout=widgets.Layout(width=width)
    )

    left_control = ipyleaflet.WidgetControl(widget=left_dropdown, position="topleft")
    m.add_control(left_control)

    right_dropdown = widgets.Dropdown(
        options=keys, value=right_name, layout=widgets.Layout(width=width)
    )

    right_control = ipyleaflet.WidgetControl(widget=right_dropdown, position="topright")
    m.add_control(right_control)

    if add_zoom:
        m.add_control(ipyleaflet.ZoomControl())
    if add_fullscreen:
        m.add_control(ipyleaflet.FullScreenControl())

    split_control = None
    for ctrl in m.controls:
        if isinstance(ctrl, ipyleaflet.SplitMapControl):
            split_control = ctrl
            break

    def left_change(change):
        split_control.left_layer.url = layers_dict[left_dropdown.value].url

    left_dropdown.observe(left_change, "value")

    def right_change(change):
        split_control.right_layer.url = layers_dict[right_dropdown.value].url

    right_dropdown.observe(right_change, "value")

    return m
<|MERGE_RESOLUTION|>--- conflicted
+++ resolved
@@ -5526,11 +5526,7 @@
     **kwargs,
 ):
 
-<<<<<<< HEAD
     # import ipywidgets as widgets
-
-=======
->>>>>>> 9fbef4f9
     add_zoom = True
     add_fullscreen = True
 
@@ -5608,4 +5604,4 @@
 
     right_dropdown.observe(right_change, "value")
 
-    return m
+    return m