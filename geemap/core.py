--- conflicted
+++ resolved
@@ -290,13 +290,10 @@
             self._add_inspector(position, **kwargs)
         elif obj == "layer_manager":
             self._add_layer_manager(position, **kwargs)
-<<<<<<< HEAD
+        elif obj == "layer_editor":
+            self._add_layer_editor(position, **kwargs)
         elif obj == "draw_control":
             self._add_draw_control(position, **kwargs)
-=======
-        elif obj == "layer_editor":
-            self._add_layer_editor(position, **kwargs)
->>>>>>> 9f28fbe5
         else:
             super().add(obj)
         if self._layer_manager:
@@ -364,7 +361,16 @@
         )
         super().add(inspector_control)
 
-<<<<<<< HEAD
+    def _add_layer_editor(self, position: str, **kwargs) -> None:
+        if widget := self._layer_editor:
+            self._log_widget_already_present(widget)
+            return
+
+        widget = map_widgets.LayerEditor(self, **kwargs)
+        widget.on_close = lambda: self.remove("layer_editor")
+        control = ipyleaflet.WidgetControl(widget=widget, position=position)
+        super().add(control)
+
     def _add_draw_control(self, position: str, **kwargs) -> None:
         """Add a draw control to the map
 
@@ -391,20 +397,7 @@
     def get_draw_control(self) -> draw_control.MapDrawControl | None:
         return self._draw_control
 
-    def remove(self, widget: str) -> None:
-=======
-    def _add_layer_editor(self, position: str, **kwargs) -> None:
-        if widget := self._layer_editor:
-            self._log_widget_already_present(widget)
-            return
-
-        widget = map_widgets.LayerEditor(self, **kwargs)
-        widget.on_close = lambda: self.remove("layer_editor")
-        control = ipyleaflet.WidgetControl(widget=widget, position=position)
-        super().add(control)
-
     def remove(self, widget: Any) -> None:
->>>>>>> 9f28fbe5
         """Removes a widget to the map."""
 
         basic_controls: Dict[str, ipyleaflet.Control] = {
@@ -415,11 +408,8 @@
             "toolbar": toolbar.Toolbar,
             "inspector": map_widgets.Inspector,
             "layer_manager": map_widgets.LayerManager,
-<<<<<<< HEAD
+            "layer_editor": map_widgets.LayerEditor,
             "draw_control": draw_control.MapDrawControl,
-=======
-            "layer_editor": map_widgets.LayerEditor,
->>>>>>> 9f28fbe5
         }
         if widget_type := basic_controls.get(widget, None):
             if control := self._find_widget_of_type(widget_type, return_control=True):
