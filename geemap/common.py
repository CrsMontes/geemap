--- conflicted
+++ resolved
@@ -455,10 +455,7 @@
         object: Image object.
     """
     import requests
-<<<<<<< HEAD
     from PIL import Image
-=======
->>>>>>> 0aebfe46
 
     # from io import BytesIO
     # from urllib.parse import urlparse
