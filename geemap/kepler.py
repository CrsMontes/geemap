<<<<<<< HEAD
from __future__ import annotations
=======
"""Module for creating interactive maps with kepler.gl."""

# *******************************************************************************#
# This module contains extra features of the geemap package.                     #
# The geemap community will maintain the extra features.                         #
# *******************************************************************************#

>>>>>>> 3441c0d7
import json
import os
import sys
import requests
import ipywidgets as widgets

import pandas as pd
from IPython.display import display, HTML
from .common import *
from .osm import *
from . import examples

from typing import Optional, Any, Union

try:
    import keplergl

    if "google.colab" in sys.modules:
        from google.colab import output

        output.enable_custom_widget_manager()
except ImportError:
    raise ImportError(
        "Kepler needs to be installed to use this module. Use 'pip install keplergl' to install the package. See https://docs.kepler.gl/docs/keplergl-jupyter for more details."
    )


class Map(keplergl.KeplerGl):
    """The Map class inherits keplergl.KeperGl.

    Returns:
        object: keplergl.KeperGl map object.
    """

    def __init__(self, **kwargs):
        if "center" not in kwargs:
            kwargs["center"] = [20, 0]

        if "zoom" not in kwargs:
            kwargs["zoom"] = 1.3

        if "height" not in kwargs:
            kwargs["height"] = 600
        elif "px" in str(kwargs["height"]):
            kwargs["height"] = kwargs["height"].replace("px", "")

        if "width" not in kwargs:
            kwargs["width"] = 600
        elif "px" in str(kwargs["width"]):
            kwargs["width"] = kwargs["width"].replace("px", "")

        if "widescreen" not in kwargs:
            kwargs["widescreen"] = False

        if "pitch" not in kwargs:
            kwargs["pitch"] = 0

        if "bearing" not in kwargs:
            kwargs["bearing"] = 0

        if "dragRotate" not in kwargs:
            kwargs["dragRotate"] = False

        if "isSplit" not in kwargs:
            kwargs["isSplit"] = False

        if kwargs["widescreen"]:
            display(HTML("<style>.container { width:100% !important; }</style>"))

        config = {
            "version": "v1",
            "config": {
                "mapState": {
                    "latitude": kwargs["center"][0],
                    "longitude": kwargs["center"][1],
                    "zoom": kwargs["zoom"],
                    "bearing": kwargs["bearing"],
                    "pitch": kwargs["pitch"],
                    "isSplit": kwargs["isSplit"],
                    "dragRotate": kwargs["dragRotate"],
                    "height": kwargs["height"],
                    "width": kwargs["width"],
                }
            },
        }

        kwargs.pop("widescreen")
        kwargs.pop("center")
        kwargs.pop("zoom")
        if "show_docs" not in kwargs:
            kwargs["show_docs"] = False

        super().__init__(**kwargs)
        self.config = config

    # def _repr_mimebundle_(self, include=None, exclude=None):
    #     """Display the map in a notebook.

    #     Args:
    #         include (list, optional): A list of MIME types to include.
    #         exclude (list, optional): A list of MIME types to exclude.

    #     Returns:
    #         dict: A dictionary of MIME type keyed dict of MIME type data.
    #     """
    #     print("hello")
    #     # import base64

    #     # bundle = super()._repr_mimebundle_(include=include, exclude=exclude)
    #     # if bundle["text/html"]:
    #     #     bundle["text/html"] = self.display_html()
    #     # return bundle

    def add_geojson(
        self,
        in_geojson: Union[str, dict],
        layer_name: str = "Untitled",
        config: str = None,
        **kwargs: Any,
    ) -> None:
        """Adds a GeoJSON file to the map.

        Args:
            in_geojson (str | dict): The file path or http URL to the input GeoJSON or a dictionary containing the geojson.
            layer_name (str, optional): The layer name to be used.. Defaults to "Untitled".
            config (str, optional): Local path or HTTP URL to the config file. Defaults to None.

        Raises:
            FileNotFoundError: The provided GeoJSON file could not be found.
            TypeError: The input geojson must be a type of str or dict.
        """

        if "encoding" in kwargs:
            encoding = kwargs["encoding"]
        else:
            encoding = "utf-8"

        try:
            if isinstance(in_geojson, str):
                if in_geojson.startswith("http"):
                    data = requests.get(in_geojson).json()
                else:
                    in_geojson = os.path.abspath(in_geojson)
                    if not os.path.exists(in_geojson):
                        raise FileNotFoundError(
                            "The provided GeoJSON file could not be found."
                        )

                    with open(in_geojson, encoding=encoding) as f:
                        data = json.load(f)
            elif isinstance(in_geojson, dict):
                data = in_geojson
            else:
                raise TypeError("The input geojson must be a type of str or dict.")
        except Exception as e:
            raise Exception(e)

        self.add_data(data, name=layer_name)
        self.load_config(config)

    def add_shp(
        self,
        in_shp: str,
        layer_name: str = "Untitled",
        config: Optional[str] = None,
        **kwargs: Any,
    ) -> None:
        """Adds a shapefile to the map.

        Args:
            in_shp (str): The input file path to the shapefile.
            layer_name (str, optional): The layer name to be used.. Defaults to "Untitled".
            config (str, optional): Local path or HTTP URL to the config file. Defaults to None.

        Raises:
            FileNotFoundError: The provided shapefile could not be found.
        """

        import glob

        if in_shp.startswith("http") and in_shp.endswith(".zip"):
            out_dir = os.path.abspath("./cache/shp")
            if not os.path.exists(out_dir):
                os.makedirs(out_dir)
            download_from_url(in_shp, out_dir=out_dir, verbose=False)
            files = list(glob.glob(os.path.join(out_dir, "*.shp")))
            if len(files) > 0:
                in_shp = files[0]
            else:
                raise FileNotFoundError(
                    "The downloaded zip file does not contain any shapefile in the root directory."
                )
        else:
            in_shp = os.path.abspath(in_shp)
            if not os.path.exists(in_shp):
                raise FileNotFoundError("The provided shapefile could not be found.")

        geojson = shp_to_geojson(in_shp)
        self.add_geojson(
            geojson,
            layer_name,
            **kwargs,
        )
        self.load_config(config)

    def add_gdf(
        self,
        gdf,
        layer_name="Untitled",
        config=None,
        **kwargs,
    ):
        """Adds a GeoDataFrame to the map.

        Args:
            gdf (GeoDataFrame): A GeoPandas GeoDataFrame.
            layer_name (str, optional): The layer name to be used.. Defaults to "Untitled".
            config (str, optional): Local path or HTTP URL to the config file. Defaults to None.

        """

        data = gdf_to_geojson(gdf, epsg="4326")
        self.add_geojson(data, layer_name, **kwargs)
        self.load_config(config)

    def add_df(
        self,
        df,
        layer_name: str = "Untitled",
        config: Optional[dict] = None,
        **kwargs: Any,
    ) -> None:
        """Adds a DataFrame to the map.

        Args:
            df (DataFrame): A Pandas DataFrame.
            layer_name (str, optional): The layer name to be used.. Defaults to "Untitled".
            config (str, optional): Local path or HTTP URL to the config file. Defaults to None.

        """
        try:
            self.add_data(data=df, name=layer_name)
            self.load_config(config)
        except Exception as e:
            print(e)

    def add_csv(
        self,
        in_csv: str,
        layer_name: str = "Untitled",
        config: Optional[str] = None,
        **kwargs: Any,
    ) -> None:
        """Adds a CSV to the map.

        Args:
            in_csv (str): File path to the CSV.
            layer_name (str, optional): The layer name to be used.. Defaults to "Untitled".
            config (str, optional): Local path or HTTP URL to the config file. Defaults to None.

        """

        df = pd.read_csv(in_csv)
        self.add_df(df, layer_name, config, **kwargs)

    def add_vector(
        self,
        filename: str,
        layer_name: str = "Untitled",
        config: Optional[str] = None,
        **kwargs: Any,
    ) -> None:
        """Adds any geopandas-supported vector dataset to the map.

        Args:
            filename (str): Either the absolute or relative path to the file or URL to be opened, or any object with a read() method (such as an open file or StringIO).
            layer_name (str, optional): The layer name to use. Defaults to "Untitled".
            config (str, optional): Local path or HTTP URL to the config file. Defaults to None.

        """
        if not filename.startswith("http"):
            filename = os.path.abspath(filename)

        ext = os.path.splitext(filename)[1].lower()
        if ext == ".shp":
            self.add_shp(
                filename,
                layer_name,
                **kwargs,
            )
            self.load_config(config)
        elif ext in [".json", ".geojson"]:
            self.add_geojson(
                filename,
                layer_name,
                **kwargs,
            )
            self.load_config(config)
        else:
            geojson = vector_to_geojson(
                filename,
                epsg="4326",
                **kwargs,
            )

            self.add_geojson(
                geojson,
                layer_name,
                **kwargs,
            )
            self.load_config(config)

    def add_kml(
        self,
        in_kml: str,
        layer_name: str = "Untitled",
        config: str = None,
        **kwargs: Any,
    ) -> None:
        """Adds a KML file to the map.

        Args:
            in_kml (str): The input file path to the KML.
            layer_name (str, optional): The layer name to be used.. Defaults to "Untitled".
            config (str, optional): Local path or HTTP URL to the config file. Defaults to None.

        Raises:
            FileNotFoundError: The provided KML file could not be found.
        """

        if in_kml.startswith("http") and in_kml.endswith(".kml"):
            out_dir = os.path.abspath("./cache")
            if not os.path.exists(out_dir):
                os.makedirs(out_dir)
            download_from_url(in_kml, out_dir=out_dir, unzip=False, verbose=False)
            in_kml = os.path.join(out_dir, os.path.basename(in_kml))
            if not os.path.exists(in_kml):
                raise FileNotFoundError("The downloaded kml file could not be found.")
        else:
            in_kml = os.path.abspath(in_kml)
            if not os.path.exists(in_kml):
                raise FileNotFoundError("The provided KML could not be found.")

        self.add_vector(
            in_kml,
            layer_name,
            **kwargs,
        )
        self.load_config(config)

    def add_gdf_from_postgis(
        self,
        sql: str,
        con,
        layer_name: str = "Untitled",
        config: Optional[str] = None,
        **kwargs: Any,
    ) -> None:
        """Reads a PostGIS database and returns data as a GeoDataFrame to be added to the map.

        Args:
            sql (str): SQL query to execute in selecting entries from database, or name of the table to read from the database.
            con (sqlalchemy.engine.Engine): Active connection to the database to query.
            layer_name (str, optional): The layer name to be used.. Defaults to "Untitled".
            config (str, optional): Local path or HTTP URL to the config file. Defaults to None.

        """
        gdf = read_postgis(sql, con, **kwargs)
        gdf = gdf.to_crs("epsg:4326")
        self.add_gdf(
            gdf,
            layer_name,
            **kwargs,
        )
        self.load_config(config)

    def static_map(
        self,
        width: int = 950,
        height: int = 600,
        read_only: bool = False,
        out_file: bool = None,
        **kwargs: Any,
    ) -> None:
        """Display a kepler.gl static map in a Jupyter Notebook.

        Args
            width (int, optional): Width of the map. Defaults to 950.
            height (int, optional): Height of the map. Defaults to 600.
            read_only (bool, optional): Whether to hide the side panel to disable map customization. Defaults to False.
            out_file (str, optional): Output html file path. Defaults to None.
        """
        if isinstance(self, keplergl.KeplerGl):
            if out_file is None:
                if os.environ.get("USE_MKDOCS") is not None:
                    out_file = "../maps/" + "kepler_" + random_string(3) + ".html"
                else:
                    out_file = "./cache/" + "kepler_" + random_string(3) + ".html"
            out_dir = os.path.abspath(os.path.dirname(out_file))
            if not os.path.exists(out_dir):
                os.makedirs(out_dir)

            output = widgets.Output()
            with output:
                self.save_to_html(file_name=out_file, read_only=read_only)
            display_html(src=out_file, width=width, height=height)
        else:
            raise TypeError("The provided map is not a kepler.gl map.")

    def to_html(
        self,
        filename: Optional[str] = None,
        read_only: bool = False,
        **kwargs: Any,
    ) -> Optional[str]:
        """Saves the map as a HTML file.

        Args:
            filename (str, optional): The output file path to the HTML file.
            read_only (bool, optional): Whether to hide the side panel to disable map customization. Defaults to False.

        """
        try:
            save = True
            if filename is not None:
                if not filename.endswith(".html"):
                    raise ValueError("The output file extension must be html.")
                filename = os.path.abspath(filename)
                out_dir = os.path.dirname(filename)
                if not os.path.exists(out_dir):
                    os.makedirs(out_dir)
            else:
                filename = os.path.abspath(random_string() + ".html")
                save = False

            output = widgets.Output()
            with output:
                self.save_to_html(file_name=filename, read_only=read_only)

            if not save:
                out_html = ""
                with open(filename) as f:
                    lines = f.readlines()
                    out_html = "".join(lines)
                os.remove(filename)
                return out_html

        except Exception as e:
            raise Exception(e)

    def to_streamlit(
        self,
        width: int = 800,
        height: int = 600,
        responsive: bool = True,
        scrolling: bool = False,
        **kwargs: Any,
    ):
        """Renders `keplergl.KeplerGl` map figure in a Streamlit app.

        Args:
            width (int, optional): Width of the map. Defaults to 800.
            height (int, optional): Height of the map. Defaults to 600.
            responsive (bool, optional): Whether to make the map responsive. Defaults to True.
            scrolling (bool, optional): If True, show a scrollbar when the content is larger than the iframe. Otherwise, do not show a scrollbar. Defaults to False.

        Raises:
            ImportError: If streamlit is not installed.

        Returns:
            streamlit.components: components.html object.
        """

        try:
            import streamlit as st
            import streamlit.components.v1 as components

            html = self._repr_html_()
            if responsive:
                make_map_responsive = """
                <style>
                [title~="st.iframe"] { width: 100%}
                </style>
                """
                st.markdown(make_map_responsive, unsafe_allow_html=True)
            return components.html(
                html, width=width, height=height, scrolling=scrolling
            )

        except ImportError:
            raise ImportError(
                "streamlit is not installed. You need to install streamlitusing 'pip install streamlit'. Seehttps://docs.streamlit.io/library/get-started/installation"
            )

    def load_config(self, config: Optional[Union[dict, str]] = None) -> None:
        """Loads a kepler.gl config file.

        Args:
            config (str, optional): Local path or HTTP URL to the config file. Defaults to None.

        Raises:
            FileNotFoundError: The provided config file could not be found.
            TypeError: The provided config file is not a kepler.gl config file.
        """
        if config is None:
            pass
        elif isinstance(config, dict):
            self.config = config
        elif isinstance(config, str):
            if config.startswith("http"):
                r = requests.get(config)
                self.config = r.json()
            elif os.path.isfile(config):
                with open(config) as f:
                    self.config = json.load(f)
            else:
                raise FileNotFoundError("The provided config file could not be found.")
        else:
            raise TypeError("The provided config is not a dictionary or filepath.")

    def save_config(self, out_json: str) -> None:
        """Saves a kepler.gl config file.

        Args:
            out_json (str): Output file path to the config file.

        Raises:
            ValueError: The output file extension must be json.
            TypeError: The provided filepath is invalid.
        """
        if isinstance(out_json, str):
            if not out_json.endswith(".json"):
                raise ValueError("The output file extension must be json.")
            out_json = os.path.abspath(out_json)
            out_dir = os.path.dirname(out_json)
            if not os.path.exists(out_dir):
                os.makedirs(out_dir)

            json_str = json.dumps(self.config, indent=2)
            with open(out_json, "w") as f:
                f.write(json_str)
        else:
            raise TypeError("The provided filepath is invalid.")<|MERGE_RESOLUTION|>--- conflicted
+++ resolved
@@ -1,14 +1,10 @@
-<<<<<<< HEAD
 from __future__ import annotations
-=======
 """Module for creating interactive maps with kepler.gl."""
 
 # *******************************************************************************#
 # This module contains extra features of the geemap package.                     #
 # The geemap community will maintain the extra features.                         #
 # *******************************************************************************#
-
->>>>>>> 3441c0d7
 import json
 import os
 import sys
