--- conflicted
+++ resolved
@@ -1,8 +1,4 @@
-<<<<<<< HEAD
-""" This module extends the folium Map class. It is designed to be used in Google Colab, as Google Colab currently does not support ipyleaflet.
-"""
 from __future__ import annotations
-=======
 """Module for creating interactive maps with the folium library."""
 
 # *******************************************************************************#
@@ -10,7 +6,6 @@
 # The geemap community will maintain the extra features.                         #
 # *******************************************************************************#
 
->>>>>>> 3441c0d7
 import os
 
 import ee
@@ -914,23 +909,14 @@
 
     def add_styled_vector(
         self,
-<<<<<<< HEAD
         ee_object: Any,
         column: str,
         palette: Union[list[str], dict[str, str]],
-        layer_name: str = "Untitled",
+        layer_name: str="Untitled",
+        shown: bool=True,
+        opacity: float=1.0,
         **kwargs: Any,
     ) -> None:
-=======
-        ee_object,
-        column,
-        palette,
-        layer_name="Untitled",
-        shown=True,
-        opacity=1.0,
-        **kwargs,
-    ):
->>>>>>> 3441c0d7
         """Adds a styled vector to the map.
 
         Args:
@@ -1725,40 +1711,20 @@
 
     def add_markers_from_xy(
         self,
-<<<<<<< HEAD
-        data: Union[str, pd.DataFrame],
-        x: str = "longitude",
-        y: str = "latitude",
-        popup: Optional[list[str]] = None,
-        min_width: int = 100,
-        max_width: int = 200,
-        layer_name: str = "Marker Cluster",
-        color_column: Optional[str] = None,
-        marker_colors: Optional[list[str]] = None,
-        icon_colors: list[str] = ["white"],
-        icon_names: list[str] = ["info"],
-        angle: int = 0,
-        prefix: str = "fa",
-        add_legend: bool = True,
-        **kwargs: Any,
-    ) -> None:
-        """Adds a marker cluster to the map.
-=======
-        data,
-        x="longitude",
-        y="latitude",
-        popup=None,
-        min_width=100,
-        max_width=200,
-        layer_name="Markers",
-        icon=None,
-        icon_shape='circle-dot',
-        border_width=3,
-        border_color='#0000ff',
-        **kwargs,
-    ):
+        data: str,
+        x: Optional[str]="longitude",
+        y: Optional[str]="latitude",
+        popup: Optional[list]=None,
+        min_width: Optional[int]=100,
+        max_width: Optional[int]=200,
+        layer_name: Optional[str]="Markers",
+        icon: Optional[str]=None,
+        icon_shape: Optional[str]='circle-dot',
+        border_width: Optional[int]=3,
+        border_color: Optional[str]='#0000ff',
+        **kwargs: Optional[dict],
+    ) -> None:
         """Adds markers to the map from a csv or Pandas DataFrame containing x, y values.
->>>>>>> 3441c0d7
 
         Args:
             data (str | pd.DataFrame): A csv or Pandas DataFrame containing x, y, z values.
